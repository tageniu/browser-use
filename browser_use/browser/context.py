"""
Playwright browser on steroids.
"""

import asyncio
import base64
import gc
import json
import logging
import os
import re
import time
import uuid
from dataclasses import dataclass, field
from typing import TYPE_CHECKING, Optional, TypedDict

from playwright._impl._errors import TimeoutError
from playwright.async_api import Browser as PlaywrightBrowser
from playwright.async_api import (
	BrowserContext as PlaywrightBrowserContext,
)
from playwright.async_api import (
	ElementHandle,
	FrameLocator,
	Page,
)

from browser_use.browser.views import (
	BrowserError,
	BrowserState,
	TabInfo,
	URLNotAllowedError,
)
from browser_use.dom.service import DomService
from browser_use.dom.views import DOMElementNode, SelectorMap
from browser_use.utils import time_execution_async, time_execution_sync

if TYPE_CHECKING:
	from browser_use.browser.browser import Browser

logger = logging.getLogger(__name__)


class BrowserContextWindowSize(TypedDict):
	width: int
	height: int


@dataclass
class BrowserContextConfig:
	"""
	Configuration for the BrowserContext.

	Default values:
	    cookies_file: None
	        Path to cookies file for persistence

	        disable_security: True
	                Disable browser security features

	    minimum_wait_page_load_time: 0.5
	        Minimum time to wait before getting page state for LLM input

	        wait_for_network_idle_page_load_time: 1.0
	                Time to wait for network requests to finish before getting page state.
	                Lower values may result in incomplete page loads.

	    maximum_wait_page_load_time: 5.0
	        Maximum time to wait for page load before proceeding anyway

	    wait_between_actions: 1.0
	        Time to wait between multiple per step actions

	    browser_window_size: {
	            'width': 1280,
	            'height': 1100,
	        }
	        Default browser window size

	    no_viewport: False
	        Disable viewport

	    save_recording_path: None
	        Path to save video recordings

	    save_downloads_path: None
	        Path to save downloads to

	    trace_path: None
	        Path to save trace files. It will auto name the file with the TRACE_PATH/{context_id}.zip

	    locale: None
	        Specify user locale, for example en-GB, de-DE, etc. Locale will affect navigator.language value, Accept-Language request header value as well as number and date formatting rules. If not provided, defaults to the system default locale.

	    user_agent: 'Mozilla/5.0 (Windows NT 10.0; Win64; x64) AppleWebKit/537.36 (KHTML, like Gecko) Chrome/85.0.4183.102 Safari/537.36'
	        custom user agent to use.

	    highlight_elements: True
	        Highlight elements in the DOM on the screen

	    viewport_expansion: 500
	        Viewport expansion in pixels. This amount will increase the number of elements which are included in the state what the LLM will see. If set to -1, all elements will be included (this leads to high token usage). If set to 0, only the elements which are visible in the viewport will be included.

	    allowed_domains: None
	        List of allowed domains that can be accessed. If None, all domains are allowed.
	        Example: ['example.com', 'api.example.com']

	    include_dynamic_attributes: bool = True
	        Include dynamic attributes in the CSS selector. If you want to reuse the css_selectors, it might be better to set this to False.

	    is_mobile: None
	        Whether the meta viewport tag is taken into account and touch events are enabled.

	    has_touch: None
	        Whether to enable touch events in the browser.

	    geolocation: None
	        Geolocation to be used in the browser context. Example: {'latitude': 59.95, 'longitude': 30.31667}

	    permissions: None
	        Browser permissions to grant. Values might include: ['geolocation', 'notifications']

	    timezone_id: None
	        Changes the timezone of the browser. Example: 'Europe/Berlin'
	"""

	cookies_file: str | None = None
	minimum_wait_page_load_time: float = 0.25
	wait_for_network_idle_page_load_time: float = 0.5
	maximum_wait_page_load_time: float = 5
	wait_between_actions: float = 0.5

	disable_security: bool = True

	browser_window_size: BrowserContextWindowSize = field(default_factory=lambda: {'width': 1280, 'height': 1100})
	no_viewport: Optional[bool] = None

	save_recording_path: str | None = None
	save_downloads_path: str | None = None
	trace_path: str | None = None
	locale: str | None = None
	user_agent: str = (
		'Mozilla/5.0 (Windows NT 10.0; Win64; x64) AppleWebKit/537.36  (KHTML, like Gecko) Chrome/85.0.4183.102 Safari/537.36'
	)

	highlight_elements: bool = True
	viewport_expansion: int = 500
	allowed_domains: list[str] | None = None
	include_dynamic_attributes: bool = True

	_force_keep_context_alive: bool = False
	is_mobile: bool | None = None
	has_touch: bool | None = None
	geolocation: dict | None = None
	permissions: list[str] | None = None
	timezone_id: str | None = None


@dataclass
class BrowserSession:
	context: PlaywrightBrowserContext
	cached_state: BrowserState | None


@dataclass
class BrowserContextState:
	"""
	State of the browser context
	"""

	target_id: str | None = None  # CDP target ID


class BrowserContext:
	def __init__(
		self,
		browser: 'Browser',
		config: BrowserContextConfig = BrowserContextConfig(),
		state: Optional[BrowserContextState] = None,
	):
		self.context_id = str(uuid.uuid4())
		logger.debug(f'Initializing new browser context with id: {self.context_id}')

		self.config = config
		self.browser = browser

		self.state = state or BrowserContextState()

		# Initialize these as None - they'll be set up when needed
		self.session: BrowserSession | None = None

	async def __aenter__(self):
		"""Async context manager entry"""
		await self._initialize_session()
		return self

	async def __aexit__(self, exc_type, exc_val, exc_tb):
		"""Async context manager exit"""
		await self.close()

	@time_execution_async('--close')
	async def close(self):
		"""Close the browser instance"""
		logger.debug('Closing browser context')

		try:
			if self.session is None:
				return

			# Then remove CDP protocol listeners
			if self._page_event_handler and self.session.context:
				try:
					# This actually sends a CDP command to unsubscribe
					self.session.context.remove_listener('page', self._page_event_handler)
				except Exception as e:
					logger.debug(f'Failed to remove CDP listener: {e}')
				self._page_event_handler = None

			await self.save_cookies()

			if self.config.trace_path:
				try:
					await self.session.context.tracing.stop(path=os.path.join(self.config.trace_path, f'{self.context_id}.zip'))
				except Exception as e:
					logger.debug(f'Failed to stop tracing: {e}')

			# This is crucial - it closes the CDP connection
			if not self.config._force_keep_context_alive:
				try:
					await self.session.context.close()
				except Exception as e:
					logger.debug(f'Failed to close context: {e}')

		finally:
			# Dereference everything
			self.session = None
			self._page_event_handler = None

	def __del__(self):
		"""Cleanup when object is destroyed"""
		if not self.config._force_keep_context_alive and self.session is not None:
			logger.debug('BrowserContext was not properly closed before destruction')
			try:
				# Use sync Playwright method for force cleanup
				if hasattr(self.session.context, '_impl_obj'):
					asyncio.run(self.session.context._impl_obj.close())

				self.session = None
				gc.collect()
			except Exception as e:
				logger.warning(f'Failed to force close browser context: {e}')

	@time_execution_async('--initialize_session')
	async def _initialize_session(self):
		"""Initialize the browser session"""
		logger.debug('Initializing browser context')

		playwright_browser = await self.browser.get_playwright_browser()
		context = await self._create_context(playwright_browser)
		self._page_event_handler = None

		# Get or create a page to use
		pages = context.pages

		self.session = BrowserSession(
			context=context,
			cached_state=None,
		)

		active_page = None
		if self.browser.config.cdp_url:
			# If we have a saved target ID, try to find and activate it
			if self.state.target_id:
				targets = await self._get_cdp_targets()
				for target in targets:
					if target['targetId'] == self.state.target_id:
						# Find matching page by URL
						for page in pages:
							if page.url == target['url']:
								active_page = page
								break
						break

		# If no target ID or couldn't find it, use existing page or create new
		if not active_page:
			if (
				pages
				and pages[0].url
				and not pages[0].url.startswith('chrome://')
				and not pages[0].url.startswith('chrome-extension://')
			):
				active_page = pages[0]
				logger.debug('Using existing page: %s', active_page.url)
			else:
				active_page = await context.new_page()
				await active_page.goto('about:blank')
				logger.debug('Created new page: %s', active_page.url)

			# Get target ID for the active page
			if self.browser.config.cdp_url:
				targets = await self._get_cdp_targets()
				for target in targets:
					if target['url'] == active_page.url:
						self.state.target_id = target['targetId']
						break

		# Bring page to front
		logger.debug('Bringing tab to front: %s', active_page)
		await active_page.bring_to_front()
		await active_page.wait_for_load_state('load')

		return self.session

	def _add_new_page_listener(self, context: PlaywrightBrowserContext):
		async def on_page(page: Page):
			if self.browser.config.cdp_url:
				await page.reload()  # Reload the page to avoid timeout errors
			await page.wait_for_load_state()
			logger.debug(f'New page opened: {page.url}')
			if self.session is not None:
				self.state.target_id = None

		self._page_event_handler = on_page
		context.on('page', on_page)

	async def get_session(self) -> BrowserSession:
		"""Lazy initialization of the browser and related components"""
		if self.session is None:
			return await self._initialize_session()
		return self.session

	async def get_current_page(self) -> Page:
		"""Get the current page"""
		session = await self.get_session()
		return await self._get_current_page(session)

	async def _create_context(self, browser: PlaywrightBrowser):
		"""Creates a new browser context with anti-detection measures and loads cookies if available."""
		if self.browser.config.cdp_url and len(browser.contexts) > 0:
			context = browser.contexts[0]
		elif self.browser.config.browser_instance_path and len(browser.contexts) > 0:
			# Connect to existing Chrome instance instead of creating new one
			context = browser.contexts[0]
		else:
			# Original code for creating new context
			context = await browser.new_context(
				viewport=self.config.browser_window_size,
				no_viewport=False,
				user_agent=self.config.user_agent,
				java_script_enabled=True,
				bypass_csp=self.config.disable_security,
				ignore_https_errors=self.config.disable_security,
				record_video_dir=self.config.save_recording_path,
				record_video_size=self.config.browser_window_size,
				locale=self.config.locale,
				is_mobile=self.config.is_mobile,
				has_touch=self.config.has_touch,
				geolocation=self.config.geolocation,
				permissions=self.config.permissions,
				timezone_id=self.config.timezone_id,
			)

		if self.config.trace_path:
			await context.tracing.start(screenshots=True, snapshots=True, sources=True)

		# Load cookies if they exist
		if self.config.cookies_file and os.path.exists(self.config.cookies_file):
			with open(self.config.cookies_file, 'r') as f:
				cookies = json.load(f)
				logger.info(f'Loaded {len(cookies)} cookies from {self.config.cookies_file}')
				await context.add_cookies(cookies)

		# Expose anti-detection scripts
		await context.add_init_script(
			"""
            // Webdriver property
            Object.defineProperty(navigator, 'webdriver', {
                get: () => undefined
            });

            // Languages
            Object.defineProperty(navigator, 'languages', {
                get: () => ['en-US']
            });

            // Plugins
            Object.defineProperty(navigator, 'plugins', {
                get: () => [1, 2, 3, 4, 5]
            });

            // Chrome runtime
            window.chrome = { runtime: {} };

            // Permissions
            const originalQuery = window.navigator.permissions.query;
            window.navigator.permissions.query = (parameters) => (
                parameters.name === 'notifications' ?
                    Promise.resolve({ state: Notification.permission }) :
                    originalQuery(parameters)
            );
            (function () {
                const originalAttachShadow = Element.prototype.attachShadow;
                Element.prototype.attachShadow = function attachShadow(options) {
                    return originalAttachShadow.call(this, { ...options, mode: "open" });
                };
            })();
            """
		)

		return context

	async def _wait_for_stable_network(self):
		page = await self.get_current_page()

		pending_requests = set()
		last_activity = asyncio.get_event_loop().time()

		# Define relevant resource types and content types
		RELEVANT_RESOURCE_TYPES = {
			'document',
			'stylesheet',
			'image',
			'font',
			'script',
			'iframe',
		}

		RELEVANT_CONTENT_TYPES = {
			'text/html',
			'text/css',
			'application/javascript',
			'image/',
			'font/',
			'application/json',
		}

		# Additional patterns to filter out
		IGNORED_URL_PATTERNS = {
			# Analytics and tracking
			'analytics',
			'tracking',
			'telemetry',
			'beacon',
			'metrics',
			# Ad-related
			'doubleclick',
			'adsystem',
			'adserver',
			'advertising',
			# Social media widgets
			'facebook.com/plugins',
			'platform.twitter',
			'linkedin.com/embed',
			# Live chat and support
			'livechat',
			'zendesk',
			'intercom',
			'crisp.chat',
			'hotjar',
			# Push notifications
			'push-notifications',
			'onesignal',
			'pushwoosh',
			# Background sync/heartbeat
			'heartbeat',
			'ping',
			'alive',
			# WebRTC and streaming
			'webrtc',
			'rtmp://',
			'wss://',
			# Common CDNs for dynamic content
			'cloudfront.net',
			'fastly.net',
		}

		async def on_request(request):
			# Filter by resource type
			if request.resource_type not in RELEVANT_RESOURCE_TYPES:
				return

			# Filter out streaming, websocket, and other real-time requests
			if request.resource_type in {
				'websocket',
				'media',
				'eventsource',
				'manifest',
				'other',
			}:
				return

			# Filter out by URL patterns
			url = request.url.lower()
			if any(pattern in url for pattern in IGNORED_URL_PATTERNS):
				return

			# Filter out data URLs and blob URLs
			if url.startswith(('data:', 'blob:')):
				return

			# Filter out requests with certain headers
			headers = request.headers
			if headers.get('purpose') == 'prefetch' or headers.get('sec-fetch-dest') in [
				'video',
				'audio',
			]:
				return

			nonlocal last_activity
			pending_requests.add(request)
			last_activity = asyncio.get_event_loop().time()
			# logger.debug(f'Request started: {request.url} ({request.resource_type})')

		async def on_response(response):
			request = response.request
			if request not in pending_requests:
				return

			# Filter by content type if available
			content_type = response.headers.get('content-type', '').lower()

			# Skip if content type indicates streaming or real-time data
			if any(
				t in content_type
				for t in [
					'streaming',
					'video',
					'audio',
					'webm',
					'mp4',
					'event-stream',
					'websocket',
					'protobuf',
				]
			):
				pending_requests.remove(request)
				return

			# Only process relevant content types
			if not any(ct in content_type for ct in RELEVANT_CONTENT_TYPES):
				pending_requests.remove(request)
				return

			# Skip if response is too large (likely not essential for page load)
			content_length = response.headers.get('content-length')
			if content_length and int(content_length) > 5 * 1024 * 1024:  # 5MB
				pending_requests.remove(request)
				return

			nonlocal last_activity
			pending_requests.remove(request)
			last_activity = asyncio.get_event_loop().time()
			# logger.debug(f'Request resolved: {request.url} ({content_type})')

		# Attach event listeners
		page.on('request', on_request)
		page.on('response', on_response)

		try:
			# Wait for idle time
			start_time = asyncio.get_event_loop().time()
			while True:
				await asyncio.sleep(0.1)
				now = asyncio.get_event_loop().time()
				if len(pending_requests) == 0 and (now - last_activity) >= self.config.wait_for_network_idle_page_load_time:
					break
				if now - start_time > self.config.maximum_wait_page_load_time:
					logger.debug(
						f'Network timeout after {self.config.maximum_wait_page_load_time}s with {len(pending_requests)} '
						f'pending requests: {[r.url for r in pending_requests]}'
					)
					break

		finally:
			# Clean up event listeners
			page.remove_listener('request', on_request)
			page.remove_listener('response', on_response)

		logger.debug(f'Network stabilized for {self.config.wait_for_network_idle_page_load_time} seconds')

	async def _wait_for_page_and_frames_load(self, timeout_overwrite: float | None = None):
		"""
		Ensures page is fully loaded before continuing.
		Waits for either network to be idle or minimum WAIT_TIME, whichever is longer.
		Also checks if the loaded URL is allowed.
		"""
		# Start timing
		start_time = time.time()

		# Wait for page load
		try:
			await self._wait_for_stable_network()

			# Check if the loaded URL is allowed
			page = await self.get_current_page()
			await self._check_and_handle_navigation(page)
		except URLNotAllowedError as e:
			raise e
		except Exception:
			logger.warning('Page load failed, continuing...')
			pass

		# Calculate remaining time to meet minimum WAIT_TIME
		elapsed = time.time() - start_time
		remaining = max((timeout_overwrite or self.config.minimum_wait_page_load_time) - elapsed, 0)

		logger.debug(f'--Page loaded in {elapsed:.2f} seconds, waiting for additional {remaining:.2f} seconds')

		# Sleep remaining time if needed
		if remaining > 0:
			await asyncio.sleep(remaining)

	def _is_url_allowed(self, url: str) -> bool:
		"""Check if a URL is allowed based on the whitelist configuration."""
		if not self.config.allowed_domains:
			return True

		try:
			from urllib.parse import urlparse

			parsed_url = urlparse(url)
			domain = parsed_url.netloc.lower()

			# Special case: Allow 'about:blank' explicitly
			if url == 'about:blank':
				return True

			# Remove port number if present
			if ':' in domain:
				domain = domain.split(':')[0]

			# Check if domain matches any allowed domain pattern
			return any(
				domain == allowed_domain.lower() or domain.endswith('.' + allowed_domain.lower())
				for allowed_domain in self.config.allowed_domains
			)
		except Exception as e:
			logger.error(f'Error checking URL allowlist: {str(e)}')
			return False

	async def _check_and_handle_navigation(self, page: Page) -> None:
		"""Check if current page URL is allowed and handle if not."""
		if not self._is_url_allowed(page.url):
			logger.warning(f'Navigation to non-allowed URL detected: {page.url}')
			try:
				await self.go_back()
			except Exception as e:
				logger.error(f'Failed to go back after detecting non-allowed URL: {str(e)}')
			raise URLNotAllowedError(f'Navigation to non-allowed URL: {page.url}')

	async def navigate_to(self, url: str):
		"""Navigate to a URL"""
		if not self._is_url_allowed(url):
			raise BrowserError(f'Navigation to non-allowed URL: {url}')

		page = await self.get_current_page()
		await page.goto(url)
		await page.wait_for_load_state()

	async def refresh_page(self):
		"""Refresh the current page"""
		page = await self.get_current_page()
		await page.reload()
		await page.wait_for_load_state()

	async def go_back(self):
		"""Navigate back in history"""
		page = await self.get_current_page()
		try:
			# 10 ms timeout
			await page.go_back(timeout=10, wait_until='domcontentloaded')
			# await self._wait_for_page_and_frames_load(timeout_overwrite=1.0)
		except Exception as e:
			# Continue even if its not fully loaded, because we wait later for the page to load
			logger.debug(f'During go_back: {e}')

	async def go_forward(self):
		"""Navigate forward in history"""
		page = await self.get_current_page()
		try:
			await page.go_forward(timeout=10, wait_until='domcontentloaded')
		except Exception as e:
			# Continue even if its not fully loaded, because we wait later for the page to load
			logger.debug(f'During go_forward: {e}')

	async def close_current_tab(self):
		"""Close the current tab"""
		session = await self.get_session()
		page = await self._get_current_page(session)
		await page.close()

		# Switch to the first available tab if any exist
		if session.context.pages:
			await self.switch_to_tab(0)

		# otherwise the browser will be closed

	async def get_page_html(self) -> str:
		"""Get the current page HTML content"""
		page = await self.get_current_page()
		return await page.content()

	async def execute_javascript(self, script: str):
		"""Execute JavaScript code on the page"""
		page = await self.get_current_page()
		return await page.evaluate(script)

	async def get_page_structure(self) -> str:
		"""Get a debug view of the page structure including iframes"""
		debug_script = """(() => {
			function getPageStructure(element = document, depth = 0, maxDepth = 10) {
				if (depth >= maxDepth) return '';
				
				const indent = '  '.repeat(depth);
				let structure = '';
				
				// Skip certain elements that clutter the output
				const skipTags = new Set(['script', 'style', 'link', 'meta', 'noscript']);
				
				// Add current element info if it's not the document
				if (element !== document) {
					const tagName = element.tagName.toLowerCase();
					
					// Skip uninteresting elements
					if (skipTags.has(tagName)) return '';
					
					const id = element.id ? `#${element.id}` : '';
					const classes = element.className && typeof element.className === 'string' ? 
						`.${element.className.split(' ').filter(c => c).join('.')}` : '';
					
					// Get additional useful attributes
					const attrs = [];
					if (element.getAttribute('role')) attrs.push(`role="${element.getAttribute('role')}"`);
					if (element.getAttribute('aria-label')) attrs.push(`aria-label="${element.getAttribute('aria-label')}"`);
					if (element.getAttribute('type')) attrs.push(`type="${element.getAttribute('type')}"`);
					if (element.getAttribute('name')) attrs.push(`name="${element.getAttribute('name')}"`);
					if (element.getAttribute('src')) {
						const src = element.getAttribute('src');
						attrs.push(`src="${src.substring(0, 50)}${src.length > 50 ? '...' : ''}"`);
					}
					
					// Add element info
					structure += `${indent}${tagName}${id}${classes}${attrs.length ? ' [' + attrs.join(', ') + ']' : ''}\\n`;
					
					// Handle iframes specially
					if (tagName === 'iframe') {
						try {
							const iframeDoc = element.contentDocument || element.contentWindow?.document;
							if (iframeDoc) {
								structure += `${indent}  [IFRAME CONTENT]:\\n`;
								structure += getPageStructure(iframeDoc, depth + 2, maxDepth);
							} else {
								structure += `${indent}  [IFRAME: No access - likely cross-origin]\\n`;
							}
						} catch (e) {
							structure += `${indent}  [IFRAME: Access denied - ${e.message}]\\n`;
						}
					}
				}
				
				// Get all child elements
				const children = element.children || element.childNodes;
				for (const child of children) {
					if (child.nodeType === 1) { // Element nodes only
						structure += getPageStructure(child, depth + 1, maxDepth);
					}
				}
				
				return structure;
			}
			
			return getPageStructure();
		})()"""

		page = await self.get_current_page()
		structure = await page.evaluate(debug_script)
		return structure

	@time_execution_sync('--get_state')  # This decorator might need to be updated to handle async
	async def get_state(self) -> BrowserState:
		"""Get the current state of the browser"""
		await self._wait_for_page_and_frames_load()
		session = await self.get_session()
		session.cached_state = await self._update_state()

		# Save cookies if a file is specified
		if self.config.cookies_file:
			asyncio.create_task(self.save_cookies())

		return session.cached_state

	async def _update_state(self, focus_element: int = -1) -> BrowserState:
		"""Update and return state."""
		session = await self.get_session()

		# Check if current page is still valid, if not switch to another available page
		try:
			page = await self.get_current_page()
			# Test if page is still accessible
			await page.evaluate('1')
		except Exception as e:
			logger.debug(f'Current page is no longer accessible: {str(e)}')
			# Get all available pages
			pages = session.context.pages
			if pages:
				self.state.target_id = None
				page = await self._get_current_page(session)
				logger.debug(f'Switched to page: {await page.title()}')
			else:
				raise BrowserError('Browser closed: no valid pages available')

		try:
			await self.remove_highlights()
			dom_service = DomService(page)
			content = await dom_service.get_clickable_elements(
				focus_element=focus_element,
				viewport_expansion=self.config.viewport_expansion,
				highlight_elements=self.config.highlight_elements,
			)

			tabs_info = await self.get_tabs_info()

			# Get all cross-origin iframes within the page and open them in new tabs
			# mark the titles of the new tabs so the LLM knows to check them for additional content
			iframe_urls = await dom_service.get_cross_origin_iframes()
			for url in iframe_urls:
				if url in [tab.url for tab in tabs_info]:
					continue  # skip if the iframe if we already have it open in a tab
				new_page_id = tabs_info[-1].page_id + 1
				logger.debug(f'Opening cross-origin iframe in new tab #{new_page_id}: {url}')
				await self.create_new_tab(url)
				tabs_info.append(
					TabInfo(
						page_id=new_page_id,
						url=url,
						title=f'iFrame opened as new tab, treat as if embedded inside page #{self.state.target_id}: {page.url}',
						parent_page_id=self.state.target_id,
					)
				)

			screenshot_b64 = await self.take_screenshot()
			pixels_above, pixels_below = await self.get_scroll_info(page)

			self.current_state = BrowserState(
				element_tree=content.element_tree,
				selector_map=content.selector_map,
				url=page.url,
				title=await page.title(),
				tabs=tabs_info,
				screenshot=screenshot_b64,
				pixels_above=pixels_above,
				pixels_below=pixels_below,
			)

			return self.current_state
		except Exception as e:
			logger.error(f'Failed to update state: {str(e)}')
			# Return last known good state if available
			if hasattr(self, 'current_state'):
				return self.current_state
			raise

	# region - Browser Actions
	@time_execution_async('--take_screenshot')
	async def take_screenshot(self, full_page: bool = False) -> str:
		"""
		Returns a base64 encoded screenshot of the current page.
		"""
		page = await self.get_current_page()

		await page.bring_to_front()
		await page.wait_for_load_state()

		screenshot = await page.screenshot(
			full_page=full_page,
			animations='disabled',
		)

		screenshot_b64 = base64.b64encode(screenshot).decode('utf-8')

		# await self.remove_highlights()

		return screenshot_b64

	@time_execution_async('--remove_highlights')
	async def remove_highlights(self):
		"""
		Removes all highlight overlays and labels created by the highlightElement function.
		Handles cases where the page might be closed or inaccessible.
		"""
		try:
			page = await self.get_current_page()
			await page.evaluate(
				"""
                try {
                    // Remove the highlight container and all its contents
                    const container = document.getElementById('playwright-highlight-container');
                    if (container) {
                        container.remove();
                    }

                    // Remove highlight attributes from elements
                    const highlightedElements = document.querySelectorAll('[browser-user-highlight-id^="playwright-highlight-"]');
                    highlightedElements.forEach(el => {
                        el.removeAttribute('browser-user-highlight-id');
                    });
                } catch (e) {
                    console.error('Failed to remove highlights:', e);
                }
                """
			)
		except Exception as e:
			logger.debug(f'Failed to remove highlights (this is usually ok): {str(e)}')
			# Don't raise the error since this is not critical functionality
			pass

	# endregion

	# region - User Actions

	@classmethod
	def _convert_simple_xpath_to_css_selector(cls, xpath: str) -> str:
		"""Converts simple XPath expressions to CSS selectors."""
		if not xpath:
			return ''

		# Remove leading slash if present
		xpath = xpath.lstrip('/')

		# Split into parts
		parts = xpath.split('/')
		css_parts = []

		for part in parts:
			if not part:
				continue

			# Handle custom elements with colons by escaping them
			if ':' in part and '[' not in part:
				base_part = part.replace(':', r'\:')
				css_parts.append(base_part)
				continue

			# Handle index notation [n]
			if '[' in part:
				base_part = part[: part.find('[')]
				# Handle custom elements with colons in the base part
				if ':' in base_part:
					base_part = base_part.replace(':', r'\:')
				index_part = part[part.find('[') :]

				# Handle multiple indices
				indices = [i.strip('[]') for i in index_part.split(']')[:-1]]

				for idx in indices:
					try:
						# Handle numeric indices
						if idx.isdigit():
							index = int(idx) - 1
							base_part += f':nth-of-type({index + 1})'
						# Handle last() function
						elif idx == 'last()':
							base_part += ':last-of-type'
						# Handle position() functions
						elif 'position()' in idx:
							if '>1' in idx:
								base_part += ':nth-of-type(n+2)'
					except ValueError:
						continue

				css_parts.append(base_part)
			else:
				css_parts.append(part)

		base_selector = ' > '.join(css_parts)
		return base_selector

	@classmethod
	@time_execution_sync('--enhanced_css_selector_for_element')
	def _enhanced_css_selector_for_element(cls, element: DOMElementNode, include_dynamic_attributes: bool = True) -> str:
		"""
		Creates a CSS selector for a DOM element, handling various edge cases and special characters.

		Args:
		        element: The DOM element to create a selector for

		Returns:
		        A valid CSS selector string
		"""
		try:
			# Get base selector from XPath
			css_selector = cls._convert_simple_xpath_to_css_selector(element.xpath)

			# Handle class attributes
			if 'class' in element.attributes and element.attributes['class'] and include_dynamic_attributes:
				# Define a regex pattern for valid class names in CSS
				valid_class_name_pattern = re.compile(r'^[a-zA-Z_][a-zA-Z0-9_-]*$')

				# Iterate through the class attribute values
				classes = element.attributes['class'].split()
				for class_name in classes:
					# Skip empty class names
					if not class_name.strip():
						continue

					# Check if the class name is valid
					if valid_class_name_pattern.match(class_name):
						# Append the valid class name to the CSS selector
						css_selector += f'.{class_name}'
					else:
						# Skip invalid class names
						continue

			# Expanded set of safe attributes that are stable and useful for selection
			SAFE_ATTRIBUTES = {
				# Data attributes (if they're stable in your application)
				'id',
				# Standard HTML attributes
				'name',
				'type',
				'placeholder',
				# Accessibility attributes
				'aria-label',
				'aria-labelledby',
				'aria-describedby',
				'role',
				# Common form attributes
				'for',
				'autocomplete',
				'required',
				'readonly',
				# Media attributes
				'alt',
				'title',
				'src',
				# Custom stable attributes (add any application-specific ones)
				'href',
				'target',
			}

			if include_dynamic_attributes:
				dynamic_attributes = {
					'data-id',
					'data-qa',
					'data-cy',
					'data-testid',
				}
				SAFE_ATTRIBUTES.update(dynamic_attributes)

			# Handle other attributes
			for attribute, value in element.attributes.items():
				if attribute == 'class':
					continue

				# Skip invalid attribute names
				if not attribute.strip():
					continue

				if attribute not in SAFE_ATTRIBUTES:
					continue

				# Escape special characters in attribute names
				safe_attribute = attribute.replace(':', r'\:')

				# Handle different value cases
				if value == '':
					css_selector += f'[{safe_attribute}]'
				elif any(char in value for char in '"\'<>`\n\r\t'):
					# Use contains for values with special characters
					# Regex-substitute *any* whitespace with a single space, then strip.
					collapsed_value = re.sub(r'\s+', ' ', value).strip()
					# Escape embedded double-quotes.
					safe_value = collapsed_value.replace('"', '\\"')
					css_selector += f'[{safe_attribute}*="{safe_value}"]'
				else:
					css_selector += f'[{safe_attribute}="{value}"]'

			return css_selector

		except Exception:
			# Fallback to a more basic selector if something goes wrong
			tag_name = element.tag_name or '*'
			return f"{tag_name}[highlight_index='{element.highlight_index}']"

	@time_execution_async('--get_locate_element')
	async def get_locate_element(self, element: DOMElementNode) -> Optional[ElementHandle]:
		current_frame = await self.get_current_page()

		# Start with the target element and collect all parents
		parents: list[DOMElementNode] = []
		current = element
		while current.parent is not None:
			parent = current.parent
			parents.append(parent)
			current = parent

		# Reverse the parents list to process from top to bottom
		parents.reverse()

		# Process all iframe parents in sequence
		iframes = [item for item in parents if item.tag_name == 'iframe']
		for parent in iframes:
			css_selector = self._enhanced_css_selector_for_element(
				parent,
				include_dynamic_attributes=self.config.include_dynamic_attributes,
			)
			current_frame = current_frame.frame_locator(css_selector)

		css_selector = self._enhanced_css_selector_for_element(
			element, include_dynamic_attributes=self.config.include_dynamic_attributes
		)

		try:
			if isinstance(current_frame, FrameLocator):
				element_handle = await current_frame.locator(css_selector).element_handle()
				return element_handle
			else:
				# Try to scroll into view if hidden
				element_handle = await current_frame.query_selector(css_selector)
				if element_handle:
					await element_handle.scroll_into_view_if_needed()
					return element_handle
				return None
		except Exception as e:
			logger.error(f'Failed to locate element: {str(e)}')
			return None

	@time_execution_async('--input_text_element_node')
	async def _input_text_element_node(self, element_node: DOMElementNode, text: str):
		"""
		Input text into an element with proper error handling and state management.
		Handles different types of input fields and ensures proper element state before input.
		"""
		try:
			# Highlight before typing
			# if element_node.highlight_index is not None:
			# 	await self._update_state(focus_element=element_node.highlight_index)

			element_handle = await self.get_locate_element(element_node)

			if element_handle is None:
				raise BrowserError(f'Element: {repr(element_node)} not found')

			# Ensure element is ready for input
			try:
				await element_handle.wait_for_element_state('stable', timeout=1000)
				await element_handle.scroll_into_view_if_needed(timeout=1000)
			except Exception:
				pass

			# Get element properties to determine input method
			tag_handle = await element_handle.get_property('tagName')
			tag_name = (await tag_handle.json_value()).lower()
			is_contenteditable = await element_handle.get_property('isContentEditable')
			readonly_handle = await element_handle.get_property('readOnly')
			disabled_handle = await element_handle.get_property('disabled')

			readonly = await readonly_handle.json_value() if readonly_handle else False
			disabled = await disabled_handle.json_value() if disabled_handle else False

			if (await is_contenteditable.json_value() or tag_name == 'input') and not (readonly or disabled):
				await element_handle.evaluate('el => el.textContent = ""')
				await element_handle.type(text, delay=5)
			else:
				await element_handle.fill(text)

		except Exception as e:
			logger.debug(f'Failed to input text into element: {repr(element_node)}. Error: {str(e)}')
			raise BrowserError(f'Failed to input text into index {element_node.highlight_index}')

	@time_execution_async('--click_element_node')
	async def _click_element_node(self, element_node: DOMElementNode) -> Optional[str]:
		"""
		Optimized method to click an element using xpath.
		"""
		page = await self.get_current_page()

		try:
			# Highlight before clicking
			# if element_node.highlight_index is not None:
			# 	await self._update_state(focus_element=element_node.highlight_index)

			element_handle = await self.get_locate_element(element_node)

			if element_handle is None:
				raise Exception(f'Element: {repr(element_node)} not found')

			async def perform_click(click_func):
				"""Performs the actual click, handling both download
				and navigation scenarios."""
				if self.config.save_downloads_path:
					try:
						# Try short-timeout expect_download to detect a file download has been been triggered
						async with page.expect_download(timeout=5000) as download_info:
							await click_func()
						download = await download_info.value
						# Determine file path
						suggested_filename = download.suggested_filename
						unique_filename = await self._get_unique_filename(self.config.save_downloads_path, suggested_filename)
						download_path = os.path.join(self.config.save_downloads_path, unique_filename)
						await download.save_as(download_path)
						logger.debug(f'Download triggered. Saved file to: {download_path}')
						return download_path
					except TimeoutError:
						# If no download is triggered, treat as normal click
						logger.debug('No download triggered within timeout. Checking navigation...')
						await page.wait_for_load_state()
						await self._check_and_handle_navigation(page)
				else:
					# Standard click logic if no download is expected
					await click_func()
					await page.wait_for_load_state()
					await self._check_and_handle_navigation(page)

			try:
				return await perform_click(lambda: element_handle.click(timeout=1500))
			except URLNotAllowedError as e:
				raise e
			except Exception:
				try:
					return await perform_click(lambda: page.evaluate('(el) => el.click()', element_handle))
				except URLNotAllowedError as e:
					raise e
				except Exception as e:
					raise Exception(f'Failed to click element: {str(e)}')

		except URLNotAllowedError as e:
			raise e
		except Exception as e:
			raise Exception(f'Failed to click element: {repr(element_node)}. Error: {str(e)}')

	@time_execution_async('--get_tabs_info')
	async def get_tabs_info(self) -> list[TabInfo]:
		"""Get information about all tabs"""
		session = await self.get_session()

		tabs_info = []
		for page_id, page in enumerate(session.context.pages):
			try:
				tab_info = TabInfo(page_id=page_id, url=page.url, title=await asyncio.wait_for(page.title(), timeout=1))
			except asyncio.TimeoutError:
				# page.title() can hang forever on tabs that are crashed/dissapeared/about:blank
				# we dont want to try automating those tabs because they will hang the whole script
				logger.debug('Failed to get tab info for tab #%s: %s (ignoring)', page_id, page.url)
				tab_info = TabInfo(page_id=page_id, url='about:blank', title='ignore this tab and do not use it')
			tabs_info.append(tab_info)

		return tabs_info

	@time_execution_async('--switch_to_tab')
	async def switch_to_tab(self, page_id: int) -> None:
		"""Switch to a specific tab by its page_id"""
		session = await self.get_session()
		pages = session.context.pages

		if page_id >= len(pages):
			raise BrowserError(f'No tab found with page_id: {page_id}')

		page = pages[page_id]

		# Check if the tab's URL is allowed before switching
		if not self._is_url_allowed(page.url):
			raise BrowserError(f'Cannot switch to tab with non-allowed URL: {page.url}')

		# Update target ID if using CDP
		if self.browser.config.cdp_url:
			targets = await self._get_cdp_targets()
			for target in targets:
				if target['url'] == page.url:
					self.state.target_id = target['targetId']
					break

		await page.bring_to_front()
		await page.wait_for_load_state()

	@time_execution_async('--create_new_tab')
	async def create_new_tab(self, url: str | None = None) -> None:
		"""Create a new tab and optionally navigate to a URL"""
		if url and not self._is_url_allowed(url):
			raise BrowserError(f'Cannot create new tab with non-allowed URL: {url}')

		session = await self.get_session()
		new_page = await session.context.new_page()
		await new_page.wait_for_load_state()

		if url:
			await new_page.goto(url)
			await self._wait_for_page_and_frames_load(timeout_overwrite=1)

		# Get target ID for new page if using CDP
		if self.browser.config.cdp_url:
			targets = await self._get_cdp_targets()
			for target in targets:
				if target['url'] == new_page.url:
					self.state.target_id = target['targetId']
					break

	# endregion

	# region - Helper methods for easier access to the DOM
	async def _get_current_page(self, session: BrowserSession) -> Page:
		pages = session.context.pages

		# Try to find page by target ID if using CDP
		if self.browser.config.cdp_url and self.state.target_id:
			targets = await self._get_cdp_targets()
			for target in targets:
				if target['targetId'] == self.state.target_id:
					for page in pages:
						if page.url == target['url']:
							return page

		# Fallback to last page
		return pages[-1] if pages else await session.context.new_page()

	async def get_selector_map(self) -> SelectorMap:
		session = await self.get_session()
		if session.cached_state is None:
			return {}
		return session.cached_state.selector_map

	async def get_element_by_index(self, index: int) -> ElementHandle | None:
		selector_map = await self.get_selector_map()
		element_handle = await self.get_locate_element(selector_map[index])
		return element_handle

	async def get_dom_element_by_index(self, index: int) -> DOMElementNode:
		selector_map = await self.get_selector_map()
		return selector_map[index]

	async def save_cookies(self):
		"""Save current cookies to file"""
		if self.session and self.session.context and self.config.cookies_file:
			try:
				cookies = await self.session.context.cookies()
				logger.debug(f'Saving {len(cookies)} cookies to {self.config.cookies_file}')

				# Check if the path is a directory and create it if necessary
				dirname = os.path.dirname(self.config.cookies_file)
				if dirname:
					os.makedirs(dirname, exist_ok=True)

				with open(self.config.cookies_file, 'w') as f:
					json.dump(cookies, f)
			except Exception as e:
				logger.warning(f'Failed to save cookies: {str(e)}')

	async def is_file_uploader(self, element_node: DOMElementNode, max_depth: int = 3, current_depth: int = 0) -> bool:
		"""Check if element or its children are file uploaders"""
		if current_depth > max_depth:
			return False

		# Check current element
		is_uploader = False

		if not isinstance(element_node, DOMElementNode):
			return False

		# Check for file input attributes
		if element_node.tag_name == 'input':
			is_uploader = element_node.attributes.get('type') == 'file' or element_node.attributes.get('accept') is not None

		if is_uploader:
			return True

		# Recursively check children
		if element_node.children and current_depth < max_depth:
			for child in element_node.children:
				if isinstance(child, DOMElementNode):
					if await self.is_file_uploader(child, max_depth, current_depth + 1):
						return True

		return False

	async def get_scroll_info(self, page: Page) -> tuple[int, int]:
		"""Get scroll position information for the current page."""
		scroll_y = await page.evaluate('window.scrollY')
		viewport_height = await page.evaluate('window.innerHeight')
		total_height = await page.evaluate('document.documentElement.scrollHeight')
		pixels_above = scroll_y
		pixels_below = total_height - (scroll_y + viewport_height)
		return pixels_above, pixels_below

	async def reset_context(self):
		"""Reset the browser session
		Call this when you don't want to kill the context but just kill the state
		"""
		# close all tabs and clear cached state
		session = await self.get_session()

		pages = session.context.pages
		for page in pages:
			await page.close()

<<<<<<< HEAD
		session.cached_state = self._get_initial_state()
		session.current_page = await session.context.new_page()
    
	def _get_initial_state(self, page: Optional[Page] = None) -> BrowserState:
		"""Get the initial state of the browser"""
		return BrowserState(
			element_tree=DOMElementNode(
				tag_name='root',
				is_visible=True,
				parent=None,
				xpath='',
				attributes={},
				children=[],
			),
			selector_map={},
			url=page.url if page else '',
			title='',
			screenshot=None,
			tabs=[],
		)

        
=======
		session.cached_state = None
		self.state.target_id = None

	async def _get_unique_filename(self, directory, filename):
		"""Generate a unique filename by appending (1), (2), etc., if a file already exists."""
		base, ext = os.path.splitext(filename)
		counter = 1
		new_filename = filename
		while os.path.exists(os.path.join(directory, new_filename)):
			new_filename = f'{base} ({counter}){ext}'
			counter += 1
		return new_filename

	async def _get_cdp_targets(self) -> list[dict]:
		"""Get all CDP targets directly using CDP protocol"""
		if not self.browser.config.cdp_url or not self.session:
			return []

		try:
			pages = self.session.context.pages
			if not pages:
				return []

			cdp_session = await pages[0].context.new_cdp_session(pages[0])
			result = await cdp_session.send('Target.getTargets')
			await cdp_session.detach()
			return result.get('targetInfos', [])
		except Exception as e:
			logger.debug(f'Failed to get CDP targets: {e}')
			return []
>>>>>>> c56861d0
<|MERGE_RESOLUTION|>--- conflicted
+++ resolved
@@ -1392,30 +1392,6 @@
 		for page in pages:
 			await page.close()
 
-<<<<<<< HEAD
-		session.cached_state = self._get_initial_state()
-		session.current_page = await session.context.new_page()
-    
-	def _get_initial_state(self, page: Optional[Page] = None) -> BrowserState:
-		"""Get the initial state of the browser"""
-		return BrowserState(
-			element_tree=DOMElementNode(
-				tag_name='root',
-				is_visible=True,
-				parent=None,
-				xpath='',
-				attributes={},
-				children=[],
-			),
-			selector_map={},
-			url=page.url if page else '',
-			title='',
-			screenshot=None,
-			tabs=[],
-		)
-
-        
-=======
 		session.cached_state = None
 		self.state.target_id = None
 
@@ -1445,5 +1421,4 @@
 			return result.get('targetInfos', [])
 		except Exception as e:
 			logger.debug(f'Failed to get CDP targets: {e}')
-			return []
->>>>>>> c56861d0
+			return []
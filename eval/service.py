# pyright: reportMissingImports=false
# ==============================================================================================================
# Documentation for this evaluation file.

# Here is the command to run the evaluation:
# python eval/service.py --parallel-runs 2 --max-steps 25 --start 0 --end 100 --model llama-4-maverick --eval-model gpt-4.1 --no-vision --eval-group "PRTests" --user-message "message here"

# ==============================================================================================================


# ==============================================================================================================
# This is the LLM as a judge evaluation system from the OSU-NLP Group paper
# Any adaptiations made should be explicitly stated here:
# Adaptations:
# We are using our own wrapper for the OpenAI API
# This means we changed model.generate to model.invoke. The behavior of the model should be identical.
# Added a Online_Mind2Web_eval_with_retry wrapper with retry logic in case of API rate limiting or other issues.


# @article{xue2025illusionprogressassessingcurrent,
#       title={An Illusion of Progress? Assessing the Current State of Web Agents},
#       author={Tianci Xue and Weijian Qi and Tianneng Shi and Chan Hee Song and Boyu Gou and Dawn Song and Huan Sun and Yu Su},
#       year={2025},
#       eprint={2504.01382},
#       archivePrefix={arXiv},
#       primaryClass={cs.AI},
#       url={https://arxiv.org/abs/2504.01382},
# }

# @inproceedings{deng2023mind2web,
#  author = {Deng, Xiang and Gu, Yu and Zheng, Boyuan and Chen, Shijie and Stevens, Sam and Wang, Boshi and Sun, Huan and Su, Yu},
#  booktitle = {Advances in Neural Information Processing Systems},
#  editor = {A. Oh and T. Naumann and A. Globerson and K. Saenko and M. Hardt and S. Levine},
#  pages = {28091--28114},
#  publisher = {Curran Associates, Inc.},
#  title = {Mind2Web: Towards a Generalist Agent for the Web},
#  url = {https://proceedings.neurips.cc/paper_files/paper/2023/file/5950bf290a1570ea401bf98882128160-Paper-Datasets_and_Benchmarks.pdf},
#  volume = {36},
#  year = {2023}
# }
# ==============================================================================================================
import asyncio
import base64
import gc
import io
import json
import logging
import os
import re
import signal
import sys
import threading
import time
from pathlib import Path
from uuid import UUID

import anyio
import psutil
import requests
from dotenv import load_dotenv
from lmnr import AsyncLaminarClient, Laminar, observe
from PIL import Image
from pydantic import BaseModel

from browser_use.llm.anthropic.chat import ChatAnthropic
from browser_use.llm.base import BaseChatModel
from browser_use.llm.google.chat import ChatGoogle
from browser_use.llm.groq.chat import ChatGroq
from browser_use.llm.openai.chat import ChatOpenAI
from eval.utils import create_pydantic_model_from_schema

MAX_IMAGE = 5


logging.basicConfig(level=logging.INFO, format='%(asctime)s - %(levelname)s - %(name)s: %(message)s')
logger = logging.getLogger(__name__)

# Load dotenv
load_dotenv()

# Check for Anchor Browser API key
ANCHOR_BROWSER_API_KEY = os.getenv('ANCHOR_BROWSER_API_KEY')
if ANCHOR_BROWSER_API_KEY:
	logger.info('ANCHOR_BROWSER_API_KEY is set. Tasks will use Anchor Browser.')
else:
	logger.warning('ANCHOR_BROWSER_API_KEY is not set. Tasks will use local browser.')


def create_anchor_browser_session(headless: bool = False) -> str:
	"""Create an Anchor Browser session and return CDP URL"""
	browser_configuration = {
		'session': {'proxy': {'type': 'anchor_residential', 'active': True}},
		'browser': {'adblock': {'active': True}, 'captcha_solver': {'active': True}, 'headless': {'active': headless}},
	}

	try:
		response = requests.post(
			'https://api.anchorbrowser.io/v1/sessions',
			headers={
				'anchor-api-key': ANCHOR_BROWSER_API_KEY,
				'Content-Type': 'application/json',
			},
			json=browser_configuration,
		)
		response.raise_for_status()
		session_data = response.json()['data']
		session_id = session_data['id']

		# Return only the CDP URL
		return f'wss://connect.anchorbrowser.io?apiKey={ANCHOR_BROWSER_API_KEY}&sessionId={session_id}'

	except requests.RequestException as e:
		logger.error(f'Failed to create Anchor Browser session: {type(e).__name__}: {e}')
		raise
	except KeyError as e:
		logger.error(f'Unexpected response format from Anchor Browser API: {e}')
		raise


Laminar.initialize()
laminar_client = AsyncLaminarClient()

# Global variables for resource monitoring
_resource_monitor_task = None
_resource_monitor_stop_event = None
_graceful_shutdown_initiated = False

# Global tracking for login cookie monitoring
_login_cookie_tracker = {}


def get_system_resources():
	"""Get current system resource usage"""
	try:
		# Memory usage
		memory = psutil.virtual_memory()
		memory_percent = memory.percent
		memory_available_gb = memory.available / (1024**3)

		# CPU usage
		cpu_percent = psutil.cpu_percent(interval=1)

		# Load average (Unix only)
		try:
			load_avg = psutil.getloadavg()
			load_1min = load_avg[0]
		except (AttributeError, OSError):
			load_1min = 0.0

		# Process count
		process_count = len(psutil.pids())

		# Chrome/Browser processes
		chrome_processes = []
		python_processes = []
		for proc in psutil.process_iter(['pid', 'name', 'memory_percent', 'cpu_percent']):
			try:
				name = proc.info['name'].lower()
				if 'chrome' in name or 'chromium' in name:
					chrome_processes.append(proc.info)
				elif 'python' in name:
					python_processes.append(proc.info)
			except (psutil.NoSuchProcess, psutil.AccessDenied):
				continue

		return {
			'memory_percent': memory_percent,
			'memory_available_gb': memory_available_gb,
			'cpu_percent': cpu_percent,
			'load_1min': load_1min,
			'process_count': process_count,
			'chrome_process_count': len(chrome_processes),
			'python_process_count': len(python_processes),
			'chrome_processes': chrome_processes[:5],  # Top 5 chrome processes
			'python_processes': python_processes[:5],  # Top 5 python processes
		}
	except Exception as e:
		logger.warning(f'Failed to get system resources: {type(e).__name__}: {e}')
		return {
			'memory_percent': 0,
			'memory_available_gb': 0,
			'cpu_percent': 0,
			'load_1min': 0,
			'process_count': 0,
			'chrome_process_count': 0,
			'python_process_count': 0,
			'chrome_processes': [],
			'python_processes': [],
		}


def log_system_resources(context: str = ''):
	"""Log current system resource usage"""
	resources = get_system_resources()
	logger.info(f'=== SYSTEM RESOURCES {context} ===')
	logger.info(f'Memory: {resources["memory_percent"]:.1f}% used, {resources["memory_available_gb"]:.2f}GB available')
	logger.info(f'CPU: {resources["cpu_percent"]:.1f}%, Load: {resources["load_1min"]:.2f}')
	logger.info(
		f'Processes: {resources["process_count"]} total, {resources["chrome_process_count"]} Chrome, {resources["python_process_count"]} Python'
	)

	if resources['chrome_processes']:
		logger.info('Top Chrome processes:')
		for proc in resources['chrome_processes']:
			logger.info(
				f'  PID {proc["pid"]}: {proc["name"]} - CPU: {proc["cpu_percent"]:.1f}%, Memory: {proc["memory_percent"]:.1f}%'
			)

	logger.info('=' * (20 + len(context)))


async def start_resource_monitoring(interval: int = 30):
	"""Start background resource monitoring"""
	global _resource_monitor_task, _resource_monitor_stop_event

	if _resource_monitor_task is not None:
		logger.warning('Resource monitoring is already running')
		return

	_resource_monitor_stop_event = asyncio.Event()

	async def monitor_loop():
		"""Background monitoring loop"""
		logger.info(f'Starting resource monitoring (interval: {interval}s)')
		try:
			while _resource_monitor_stop_event is not None and not _resource_monitor_stop_event.is_set():
				try:
					log_system_resources('MONITOR')

					# Check for concerning resource levels
					resources = get_system_resources()
					if resources['memory_percent'] > 85:
						logger.warning(f'⚠️ HIGH MEMORY USAGE: {resources["memory_percent"]:.1f}%')
					if resources['cpu_percent'] > 90:
						logger.warning(f'⚠️ HIGH CPU USAGE: {resources["cpu_percent"]:.1f}%')
					if resources['chrome_process_count'] > 20:
						logger.warning(f'⚠️ HIGH CHROME PROCESS COUNT: {resources["chrome_process_count"]}')

					# Force garbage collection periodically
					if resources['memory_percent'] > 70:
						logger.info('Running garbage collection due to high memory usage')
						gc.collect()

				except Exception as e:
					logger.error(f'Error in resource monitoring: {type(e).__name__}: {e}')

				try:
					if _resource_monitor_stop_event is not None:
						await asyncio.wait_for(_resource_monitor_stop_event.wait(), timeout=interval)
					else:
						await asyncio.sleep(interval)
					break  # Event was set, exit loop
				except TimeoutError:
					continue  # Timeout reached, continue monitoring
		except Exception as e:
			logger.error(f'Resource monitoring loop crashed: {type(e).__name__}: {e}')
		finally:
			logger.info('Resource monitoring stopped')

	_resource_monitor_task = asyncio.create_task(monitor_loop())


async def stop_resource_monitoring():
	"""Stop background resource monitoring"""
	global _resource_monitor_task, _resource_monitor_stop_event

	if _resource_monitor_stop_event is not None:
		_resource_monitor_stop_event.set()

	if _resource_monitor_task is not None:
		try:
			await asyncio.wait_for(_resource_monitor_task, timeout=5.0)
		except TimeoutError:
			logger.warning('Resource monitoring task did not stop gracefully')
			_resource_monitor_task.cancel()
			try:
				await _resource_monitor_task
			except asyncio.CancelledError:
				pass

		_resource_monitor_task = None
		_resource_monitor_stop_event = None


def setup_signal_handlers():
	"""Setup signal handlers for graceful shutdown"""
	global _graceful_shutdown_initiated

	def signal_handler(signum, frame):
		global _graceful_shutdown_initiated
		if _graceful_shutdown_initiated:
			logger.critical('🔥 FORCE EXIT: Second signal received, terminating immediately')
			sys.exit(1)

		_graceful_shutdown_initiated = True
		logger.warning(f'⚠️ GRACEFUL SHUTDOWN: Received signal {signum}, initiating graceful shutdown...')
		log_system_resources('SHUTDOWN')

		# Try to stop resource monitoring
		try:
			loop = asyncio.get_event_loop()
			if loop.is_running():
				loop.create_task(stop_resource_monitoring())
		except Exception as e:
			logger.error(f'Failed to stop resource monitoring during shutdown: {e}')

		# Give some time for cleanup, then force exit
		def force_exit():
			time.sleep(10)
			if _graceful_shutdown_initiated:
				logger.critical('🔥 FORCE EXIT: Graceful shutdown timeout, terminating')
				sys.exit(1)

		threading.Thread(target=force_exit, daemon=True).start()

	# Register signal handlers
	signal.signal(signal.SIGINT, signal_handler)
	signal.signal(signal.SIGTERM, signal_handler)


def encode_image(image):
	"""Convert a PIL image to base64 string."""
	if image.mode == 'RGBA':
		image = image.convert('RGB')
	buffered = io.BytesIO()
	image.save(buffered, format='JPEG')
	return base64.b64encode(buffered.getvalue()).decode('utf-8')


async def identify_key_points(task, model):
	system_msg = """You are an expert tasked with analyzing a given task to identify the key points explicitly stated in the task description.

**Objective**: Carefully analyze the task description and extract the critical elements explicitly mentioned in the task for achieving its goal.

**Instructions**:
1. Read the task description carefully.
2. Identify and extract **key points** directly stated in the task description.
   - A **key point** is a critical element, condition, or step explicitly mentioned in the task description.
   - Do not infer or add any unstated elements.
   - Words such as "best," "highest," "cheapest," "latest," "most recent," "lowest," "closest," "highest-rated," "largest," and "newest" must go through the sort function(e.g., the key point should be "Filter by highest").

**Respond with**:
- **Key Points**: A numbered list of the explicit key points for completing this task, one per line, without explanations or additional details."""
	prompt = """Task: {task}"""
	text = prompt.format(task=task)
	messages = [
		{'role': 'system', 'content': system_msg},
		{
			'role': 'user',
			'content': [{'type': 'text', 'text': text}],
		},
	]
	response = await model.ainvoke(messages)
	return response.completion


async def judge_image(task, image_path, key_points, model):
	system_msg = """You are an expert evaluator tasked with determining whether an image contains information about the necessary steps to complete a task.

**Objective**: Analyze the provided image and decide if it shows essential steps or evidence required for completing the task. Use your reasoning to explain your decision before assigning a score.

**Instructions**:
1. Provide a detailed description of the image, including its contents, visible elements, text (if any), and any notable features.

2. Carefully examine the image and evaluate whether it contains necessary steps or evidence crucial to task completion:  
- Identify key points that could be relevant to task completion, such as actions, progress indicators, tool usage, applied filters, or step-by-step instructions.  
- Does the image show actions, progress indicators, or critical information directly related to completing the task?  
- Is this information indispensable for understanding or ensuring task success?
- If the image contains partial but relevant information, consider its usefulness rather than dismissing it outright.

3. Provide your response in the following format:  
- **Reasoning**: Explain your thought process and observations. Mention specific elements in the image that indicate necessary steps, evidence, or lack thereof.  
- **Score**: Assign a score based on the reasoning, using the following scale:  
    - **1**: The image does not contain any necessary steps or relevant information.  
    - **2**: The image contains minimal or ambiguous information, unlikely to be essential.  
    - **3**: The image includes some relevant steps or hints but lacks clarity or completeness.  
    - **4**: The image contains important steps or evidence that are highly relevant but not fully comprehensive.  
    - **5**: The image clearly displays necessary steps or evidence crucial for completing the task.

Respond with:  
1. **Reasoning**: [Your explanation]  
2. **Score**: [1-5]"""

	jpg_base64_str = encode_image(Image.open(image_path))

	prompt = """**Task**: {task}

**Key Points for Task Completion**: {key_points}

The snapshot of the web page is shown in the image."""
	text = prompt.format(task=task, key_points=key_points)

	messages = [
		{'role': 'system', 'content': system_msg},
		{
			'role': 'user',
			'content': [
				{'type': 'text', 'text': text},
				{
					'type': 'image_url',
					'image_url': {'url': f'data:image/jpeg;base64,{jpg_base64_str}', 'detail': 'high'},
				},
			],
		},
	]
	response = await model.ainvoke(messages)
	return response.completion


async def Online_Mind2Web_eval(task, last_actions, images_path, model, score_threshold):
	system_msg = """You are an expert in evaluating the performance of a web navigation agent. The agent is designed to help a human user navigate a website to complete a task. Given the user's task, the agent's action history, key points for task completion, some potentially important web pages in the agent's trajectory and their reasons, your goal is to determine whether the agent has completed the task and achieved all requirements.

Your response must strictly follow the following evaluation criteria!
*Important Evaluation Criteria*:
1: The filtered results must be displayed correctly. If filters were not properly applied (i.e., missing selection, missing confirmation, or no visible effect in results), the task is not considered successful.
2: You must carefully check whether these snapshots and action history meet these key points. Ensure that specific filter conditions, such as "best," "highest," "cheapest," "latest," "most recent," "lowest," "closest," "highest-rated," "largest," and "newest" are correctly applied using the filter function(e.g., sort function).
3: Certain key points or requirements should be applied by the filter. Otherwise, a search with all requirements as input will be deemed a failure since it cannot guarantee that all results meet the requirements!
4: If the task requires filtering by a specific range of money, years, or the number of beds and bathrooms, the applied filter must exactly match the given requirement. Any deviation results in failure. To ensure the task is successful, the applied filter must precisely match the specified range without being too broad or too narrow.
Examples of Failure Cases:
- If the requirement is less than $50, but the applied filter is less than $25, it is a failure.
- If the requirement is $1500-$2500, but the applied filter is $2000-$2500, it is a failure.
- If the requirement is $25-$200, but the applied filter is $0-$200, it is a failure.
- If the required years are 2004-2012, but the filter applied is 2001-2012, it is a failure.
- If the required years are before 2015, but the applied filter is 2000-2014, it is a failure.
- If the task requires exactly 2 beds, but the filter applied is 2+ beds, it is a failure.
5: Some tasks require a submission action or a display of results to be considered successful.
6: If the retrieved information is invalid or empty(e.g., No match was found), but the agent has correctly performed the required action, it should still be considered successful.
7: If the current page already displays all available items, then applying a filter is not necessary. As long as the agent selects items that meet the requirements (e.g., the cheapest or lowest price), the task is still considered successful.

*IMPORTANT*
Format your response into two lines as shown below:

Thoughts: <your thoughts and reasoning process based on double-checking each key points and the evaluation criteria>
Status: "success" or "failure"
"""
	prompt = """User Task: {task}

Key Points: {key_points}

Action History:
{last_actions}

The potentially important snapshots of the webpage in the agent's trajectory and their reasons:
{thoughts}"""

	key_points = await identify_key_points(task, model)
	key_points = key_points.replace('\n\n', '\n')

	try:
		key_points = key_points.split('**Key Points**:')[1]
		key_points = '\n'.join(line.lstrip() for line in key_points.splitlines())
	except IndexError:
		key_points = key_points.split('Key Points:')[-1]
		key_points = '\n'.join(line.lstrip() for line in key_points.splitlines())

	tasks = [judge_image(task, image_path, key_points, model) for image_path in images_path]
	image_responses = await asyncio.gather(*tasks)

	whole_content_img = []
	whole_thoughts = []
	record = []
	pattern = r'[1-5]'
	for response, image_path in zip(image_responses, images_path):
		try:
			score_text = response.split('Score')[1]
			thought = response.split('**Reasoning**:')[-1].strip().lstrip('\n').split('\n\n')[0].replace('\n', ' ')
			score = re.findall(pattern, score_text)[0]
			record.append({'Response': response, 'Score': int(score)})
		except Exception as e:
			logger.error(f'Error processing response: {type(e).__name__}: {e}')
			score = 0
			record.append({'Response': response, 'Score': 0})

		if int(score) >= score_threshold:
			jpg_base64_str = encode_image(Image.open(image_path))
			whole_content_img.append(
				{'type': 'image_url', 'image_url': {'url': f'data:image/png;base64,{jpg_base64_str}', 'detail': 'high'}}
			)
			if thought != '':
				whole_thoughts.append(thought)

	whole_content_img = whole_content_img[:MAX_IMAGE]
	whole_thoughts = whole_thoughts[:MAX_IMAGE]
	if len(whole_content_img) == 0:
		prompt = """User Task: {task}

Key Points: {key_points}

Action History:
{last_actions}"""
	text = prompt.format(
		task=task,
		last_actions='\n'.join(f'{i + 1}. {action}' for i, action in enumerate(last_actions)),
		key_points=key_points,
		thoughts='\n'.join(f'{i + 1}. {thought}' for i, thought in enumerate(whole_thoughts)),
	)

	messages = [
		{'role': 'system', 'content': system_msg},
		{'role': 'user', 'content': [{'type': 'text', 'text': text}] + whole_content_img},
	]
	return messages, text, system_msg, record, key_points


async def Online_Mind2Web_eval_with_retry(task, last_actions, images_path, model, score_threshold, max_retries=3):
	"""
	Wrapper for Online_Mind2Web_eval with retry logic.

	Args:
	    task: The task description
	    last_actions: list of actions taken
	    images_path: list of image paths
	    model: The model to use for evaluation
	    score_threshold: Score threshold for image filtering
	    max_retries: Maximum number of retry attempts

	Returns:
	    Tuple of (messages, text, system_msg, record, key_points) or None if all retries fail
	"""
	for attempt in range(max_retries):
		try:
			return await Online_Mind2Web_eval(task, last_actions, images_path, model, score_threshold)
		except Exception as e:
			if attempt == max_retries - 1:  # Last attempt
				logger.error(f'Failed to evaluate after {max_retries} attempts. Error: {type(e).__name__}: {str(e)}')
				raise
			logger.warning(f'Attempt {attempt + 1} failed. Retrying... Error: {type(e).__name__}: {str(e)}')
			await asyncio.sleep(2**attempt)  # Exponential backoff


# ==============================================================================================================


# ==============================================================================================================
# A service for evaluating the performance of the agent
# ==============================================================================================================
import argparse
import http.client
<<<<<<< HEAD
import json
=======
import os
>>>>>>> 8bd62df8
import subprocess
from dataclasses import dataclass, field

# Define Stage enum and related classes for the pipeline
from enum import Enum
from typing import Any

from dotenv import load_dotenv

# Import the new comprehensive judge system (conditional import for backwards compatibility)
try:
	from judge_system import evaluate_task_with_comprehensive_judge

	COMPREHENSIVE_JUDGE_AVAILABLE = True
except ImportError:
	logger.warning('Comprehensive judge system not available. Only Mind2Web judge will be available.')
	COMPREHENSIVE_JUDGE_AVAILABLE = False

	async def evaluate_task_with_comprehensive_judge(*args, **kwargs) -> dict[str, Any]:
		"""Fallback function when comprehensive judge system is not available"""
		raise ImportError('Comprehensive judge system not available')


class Stage(Enum):
	SETUP_BROWSER = 'setup_browser'
	RUN_AGENT = 'run_agent'
	FORMAT_HISTORY = 'format_history'
	EVALUATE = 'evaluate'
	SAVE_SERVER = 'save_server'


@dataclass
class StageError:
	stage: Stage
	error_type: str
	message: str


@dataclass
class TaskResult:
	task_id: str
	run_id: str
	confirmed_task: str
	task: Any
	max_steps: int
	laminar_link: str | None = None
	github_workflow_url: str | None = None
	completed_stages: set[Stage] = field(default_factory=set)
	stage_data: dict[Stage, Any] = field(default_factory=dict)
	errors: list = field(default_factory=list)
	cancelled: bool = False
	critical_error: str | None = None
	server_save_failed: bool = False

	def stage_completed(self, stage: Stage, data: Any = None):
		self.completed_stages.add(stage)
		if data is not None:
			self.stage_data[stage] = data

	def stage_failed(self, stage: Stage, error: StageError):
		self.errors.append(error)

	def mark_cancelled(self):
		self.cancelled = True

	def mark_critical_error(self, error: str):
		self.critical_error = error

	def mark_server_save_failed(self, error: str):
		self.server_save_failed = True
		self.errors.append(StageError(Stage.SAVE_SERVER, 'server_save', error))

	def has_execution_data(self) -> bool:
		return Stage.RUN_AGENT in self.completed_stages or Stage.FORMAT_HISTORY in self.completed_stages

	@property
	def server_payload(self) -> dict[str, Any]:
		"""Generate payload for server submission"""
		payload = {
			'taskId': self.task_id,
			'runId': self.run_id,
			'task': self.confirmed_task,
			'completed_stages': [stage.value for stage in self.completed_stages],
			'has_errors': len(self.errors) > 0,
			'cancelled': self.cancelled,
			'critical_error': self.critical_error,
			'server_save_failed': self.server_save_failed,
			'laminarTaskLink': self.laminar_link,
			'githubWorkflowUrl': self.github_workflow_url,
		}

		# Add task execution data if available
		if Stage.FORMAT_HISTORY in self.completed_stages:
			format_data = self.stage_data.get(Stage.FORMAT_HISTORY, {})
			logger.info(f'format_data: {format_data}')
			# log token usage
			logger.info(f'tokensUsed: {format_data.get("tokensUsed")}')
			logger.info(f'usage: {format_data.get("usage")}')

			# Handle usage data - convert to JSON string if it's a dict
			usage_data = format_data.get('usage')
			if usage_data and isinstance(usage_data, dict):
				usage_data = json.dumps(usage_data)

			payload.update(
				{
					'actionHistory': format_data.get('action_history', []),
					'finalResultResponse': format_data.get('final_result_response', ''),
					'selfReportCompleted': format_data.get('self_report_completed', False),
					'selfReportSuccess': format_data.get('self_report_success', False),
					'taskDuration': format_data.get('task_duration'),
					'steps': format_data.get('steps'),
					'maxSteps': self.max_steps,
					'tokensUsed': format_data.get('tokensUsed'),
					'usage': usage_data,  # Add usage data (JSON string if dict)
					'completeHistory': format_data.get('complete_history', []),  # Add complete step history
				}
			)

		# Add evaluation data if available
		if Stage.EVALUATE in self.completed_stages:
			eval_data = self.stage_data.get(Stage.EVALUATE, {})

			# Handle comprehensive judge evaluation
			comp_eval = eval_data.get('comprehensive_evaluation') or eval_data.get('comprehensive_judge')
			if comp_eval:
				# Convert enum lists to string lists for database storage
				task_categories = comp_eval.get('task_categories', [])
				if task_categories and hasattr(task_categories[0], 'value'):
					task_categories = [cat.value for cat in task_categories]

				error_categories = comp_eval.get('error_categories', [])
				if error_categories and hasattr(error_categories[0], 'value'):
					error_categories = [err.value for err in error_categories]

				payload.update(
					{
						'comprehensiveJudgeEvaluationSummary': comp_eval.get('task_summary'),
						'comprehensiveJudgeEvaluationReasoning': comp_eval.get('reasoning'),
						'comprehensiveJudgeEvaluationPassed': comp_eval.get('passed'),
						'comprehensiveJudgeEvaluationScore': comp_eval.get('final_score'),
						'comprehensiveJudgeEvaluationCategories': task_categories,
						'comprehensiveJudgeEvaluationErrors': error_categories,
						'comprehensiveJudgeEvaluationTips': comp_eval.get('improvement_tips', []),
						'comprehensiveJudgeEvaluationCriticalIssues': comp_eval.get('critical_issues', []),
						'comprehensiveJudgeEvaluationScores': comp_eval.get('scores'),
						'comprehensiveJudgeEvaluationFull': comp_eval,  # Include full comprehensive eval data
					}
				)

			# Handle legacy Mind2Web evaluation (for compatibility)
			payload.update(
				{
					'onlineMind2WebEvaluationJudgement': eval_data.get('judgement') or 'No evaluation available',
					'onlineMind2WebEvaluationError': eval_data.get('error'),
					'onlineMind2WebEvaluationSuccess': eval_data.get('success', False),
					'onlineMind2WebEvaluationScore': eval_data.get('score', 0.0),
				}
			)

		# Ensure all data in payload is JSON serializable
		serialized_payload = make_json_serializable(payload)
		# Type assertion since we know payload is a dict and make_json_serializable preserves dict structure
		assert isinstance(serialized_payload, dict), 'Payload serialization should preserve dict structure'
		return serialized_payload

	def get_local_status(self) -> dict[str, Any]:
		"""Get local status summary"""
		success = (
			Stage.EVALUATE in self.completed_stages
			and not self.cancelled
			and self.critical_error is None
			and len([e for e in self.errors if e.error_type == 'exception']) == 0
		)
		return {
			'task_id': self.task_id,
			'success': success,
			'error': self.critical_error or (self.errors[0].message if self.errors else None),
			'completed_stages': [stage.value for stage in self.completed_stages],
		}


from browser_use import ActionResult, Agent, BrowserProfile, BrowserSession, Controller
from browser_use.agent.views import AgentHistoryList

SUPPORTED_MODELS = {
	# Anthropic
	'claude-3.5-sonnet': {
		'provider': 'anthropic',
		'model_name': 'claude-3-5-sonnet-20240620',
		'api_key_env': 'ANTHROPIC_API_KEY',
	},
	'claude-3.5-sonnet-exp': {
		'provider': 'anthropic',
		'model_name': 'claude-3-5-sonnet-20241022',
		'api_key_env': 'ANTHROPIC_API_KEY',
	},
	'claude-3.5-haiku-latest': {
		'provider': 'anthropic',
		'model_name': 'claude-3-5-haiku-latest',
		'api_key_env': 'ANTHROPIC_API_KEY',
	},
	'claude-3.7-sonnet-exp': {
		'provider': 'anthropic',
		'model_name': 'claude-3-7-sonnet-20250219',
		'api_key_env': 'ANTHROPIC_API_KEY',
	},
	'claude-sonnet-4': {
		'provider': 'anthropic',
		'model_name': 'claude-sonnet-4-20250514',
		'api_key_env': 'ANTHROPIC_API_KEY',
	},
	'claude-opus-4': {
		'provider': 'anthropic',
		'model_name': 'claude-opus-4-20250514',
		'api_key_env': 'ANTHROPIC_API_KEY',
	},
	# Deepseek (via OpenAI Compatible API)
	'deepseek-reasoner': {
		'provider': 'openai_compatible',
		'model_name': 'deepseek-reasoner',
		'base_url': 'https://api.deepseek.com/v1',
		'api_key_env': 'DEEPSEEK_API_KEY',
	},
	'deepseek-chat': {
		'provider': 'openai_compatible',
		'model_name': 'deepseek-chat',
		'base_url': 'https://api.deepseek.com/v1',
		'api_key_env': 'DEEPSEEK_API_KEY',
	},
	# Google
	'gemini-1.5-flash': {'provider': 'google', 'model_name': 'gemini-1.5-flash-latest', 'api_key_env': 'GEMINI_API_KEY'},
	'gemini-2.0-flash-lite': {'provider': 'google', 'model_name': 'gemini-2.0-flash-lite', 'api_key_env': 'GEMINI_API_KEY'},
	'gemini-2.0-flash': {
		'provider': 'google',
		'model_name': 'gemini-2.0-flash',
		'api_key_env': 'GEMINI_API_KEY',
		'thinking_budget': 0,
	},
	'gemini-2.5-pro': {'provider': 'google', 'model_name': 'gemini-2.5-pro', 'api_key_env': 'GEMINI_API_KEY'},
	'gemini-2.5-flash': {
		'provider': 'google',
		'model_name': 'gemini-2.5-flash',
		'api_key_env': 'GEMINI_API_KEY',
		'thinking_budget': 0,
	},
	'gemini-2.5-flash-lite-preview': {
		'provider': 'google',
		'model_name': 'gemini-2.5-flash-lite-preview-06-17',
		'api_key_env': 'GEMINI_API_KEY',
		'thinking_budget': 0,
	},
	'gemini-2.5-pro-preview-05-06': {
		'provider': 'google',
		'model_name': 'gemini-2.5-pro-preview-05-06',
		'api_key_env': 'GEMINI_API_KEY',
	},
	'gemini-2.5-flash-preview': {
		'provider': 'google',
		'model_name': 'gemini-2.5-flash-preview-04-17',
		'api_key_env': 'GEMINI_API_KEY',
	},
	# OpenAI
	'gpt-4.1': {'provider': 'openai', 'model_name': 'gpt-4.1-2025-04-14', 'api_key_env': 'OPENAI_API_KEY'},
	'gpt-4.1-mini': {'provider': 'openai', 'model_name': 'gpt-4.1-mini-2025-04-14', 'api_key_env': 'OPENAI_API_KEY'},
	'gpt-o3': {'provider': 'openai', 'model_name': 'o3-2025-04-16', 'api_key_env': 'OPENAI_API_KEY'},
	'gpt-4.1-nano': {'provider': 'openai', 'model_name': 'gpt-4.1-nano-2025-04-14', 'api_key_env': 'OPENAI_API_KEY'},
	'gpt-4o': {'provider': 'openai', 'model_name': 'gpt-4o', 'api_key_env': 'OPENAI_API_KEY'},
	'gpt-4o-mini': {'provider': 'openai', 'model_name': 'gpt-4o-mini', 'api_key_env': 'OPENAI_API_KEY'},
	'gpt-o4-mini': {'provider': 'openai', 'model_name': 'o4-mini', 'api_key_env': 'OPENAI_API_KEY'},
	# X.ai (via OpenAI Compatible API)
	'grok-2': {
		'provider': 'openai_compatible',
		'model_name': 'grok-2-1212',
		'base_url': 'https://api.x.ai/v1',
		'api_key_env': 'XAI_API_KEY',
	},
	'grok-3': {
		'provider': 'openai_compatible',
		'model_name': 'grok-3-beta',
		'base_url': 'https://api.x.ai/v1',
		'api_key_env': 'XAI_API_KEY',
	},
	# Groq
	'gemma2-9b-it': {
		'provider': 'groq',
		'model_name': 'gemma2-9b-it',
		'api_key_env': 'GROQ_API_KEY',
		'service_tier': 'auto',
	},
	'llama-3.3-70b-versatile': {
		'provider': 'groq',
		'model_name': 'llama-3.3-70b-versatile',
		'api_key_env': 'GROQ_API_KEY',
		'service_tier': 'auto',
	},
	'llama-3.1-8b-instant': {
		'provider': 'groq',
		'model_name': 'llama-3.1-8b-instant',
		'api_key_env': 'GROQ_API_KEY',
		'service_tier': 'auto',
	},
	'llama3-70b-8192': {
		'provider': 'groq',
		'model_name': 'llama3-70b-8192',
		'api_key_env': 'GROQ_API_KEY',
		'service_tier': 'auto',
	},
	'llama3-8b-8192': {
		'provider': 'groq',
		'model_name': 'llama3-8b-8192',
		'api_key_env': 'GROQ_API_KEY',
		'service_tier': 'auto',
	},
	# Groq Preview
	'llama-4-maverick': {
		'provider': 'groq',
		'model_name': 'meta-llama/llama-4-maverick-17b-128e-instruct',
		'api_key_env': 'GROQ_API_KEY',
		'service_tier': 'auto',
	},
	'llama-4-scout': {
		'provider': 'groq',
		'model_name': 'meta-llama/llama-4-scout-17b-16e-instruct',
		'api_key_env': 'GROQ_API_KEY',
		'service_tier': 'auto',
	},
	# SambaNova
	'deepseek-r1-sambanova': {
		'provider': 'openai_compatible',
		'model_name': 'DeepSeek-R1',
		'base_url': 'https://api.sambanova.ai/v1',
		'api_key_env': 'SAMBANOVA_API_KEY',
	},
	'llama-4-maverick-sambanova': {
		'provider': 'openai_compatible',
		'model_name': 'Llama-4-Maverick-17B-128E-Instruct',
		'base_url': 'https://api.sambanova.ai/v1',
		'api_key_env': 'SAMBANOVA_API_KEY',
	},
}

# Check for SERPER API key
SERPER_API_KEY = os.getenv('SERPER_API_KEY')
if not SERPER_API_KEY:
	logger.warning('SERPER_API_KEY is not set. Search functionality will not be available.')


def create_controller_with_serp_search(output_model: type[BaseModel] | None = None):
	"""Create a controller with SERP search instead of Google search"""
	controller = Controller(exclude_actions=['search_google'], output_model=output_model)

	@controller.registry.action('Search the web for a specific query')
	async def search_web(query: str):
		"""Search the web using Serper API"""
		if not SERPER_API_KEY:
			return ActionResult(extracted_content='Search unavailable: SERPER_API_KEY not configured', include_in_memory=True)

		try:
			# Make request to Serper API
			conn = http.client.HTTPSConnection('google.serper.dev')
			payload = json.dumps({'q': query})
			headers = {'X-API-KEY': SERPER_API_KEY, 'Content-Type': 'application/json'}
			conn.request('POST', '/search', payload, headers)
			res = conn.getresponse()
			data = res.read()
			serp_data = json.loads(data.decode('utf-8'))

			# Exclude searchParameters and credits to reduce noise
			serp_data = {k: v for k, v in serp_data.items() if k not in ['searchParameters', 'credits']}

			# Log the search data for debugging
			logger.debug(f"SERP search for '{query}': {json.dumps(serp_data, indent=2)}")

			# Convert to string for the agent
			serp_data_str = json.dumps(serp_data)

			return ActionResult(
				extracted_content=serp_data_str, include_in_memory=False, include_extracted_content_only_once=True
			)

		except Exception as e:
			logger.error(f'Error in SERP search: {type(e).__name__}: {e}')
			return ActionResult(error=f'Search error: {str(e)}')

	return controller


def create_controller(
	use_serp: bool = False,
	output_model: type[BaseModel] | None = None,
	gmail_tokens_dict: dict[str, str] | None = None,
	task: 'Task | None' = None,
):
	"""Create a controller, optionally with SERP search and Gmail 2FA support"""
	if use_serp:
		controller = create_controller_with_serp_search(output_model=output_model)
	else:
		controller = Controller(output_model=output_model)

	# Add Gmail 2FA support if tokens dict is available and task contains email
	if gmail_tokens_dict and task:
		try:
			# Extract username from task - check multiple possible sources
			username = None

			# Check if task has email field directly
			if hasattr(task, 'username') and getattr(task, 'username', None):
				username = getattr(task, 'username')
			# Check if email is in task description or other fields
			elif hasattr(task, 'confirmed_task') and '@' in task.confirmed_task:
				# Extract email from task description using regex
				import re

				email_pattern = r'\b[A-Za-z0-9._%+-]+@[A-Za-z0-9.-]+\.[A-Z|a-z]{2,}\b'
				matches = re.findall(email_pattern, task.confirmed_task)
				if matches:
					username = matches[0]

			if username:
				# Extract user ID (part before @)
				user_id = username.split('@')[0]

				# Look up access token in the dictionary
				access_token = gmail_tokens_dict.get(user_id)

				if access_token:
					from browser_use.integrations.gmail import register_gmail_actions

					# Register Gmail actions using the access token
					register_gmail_actions(controller, access_token=access_token)
					logger.info(f'Gmail 2FA integration registered successfully for user {user_id}')
				else:
					logger.info(f'No Gmail 2FA token found for user {user_id}, running without Gmail integration')
			else:
				logger.info('No email found in task, running without Gmail integration')

		except Exception as e:
			logger.error(f'Failed to setup Gmail integration: {e}')
	else:
		logger.info(f'No Gmail 2FA tokens provided, running without Gmail integration: {gmail_tokens_dict}, {task}')

	return controller


def get_llm(model_name: str):
	"""Instantiates the correct ChatModel based on the model name."""
	if model_name not in SUPPORTED_MODELS:
		raise ValueError(f'Unsupported model: {model_name}. Supported models are: {list(SUPPORTED_MODELS.keys())}')

	config = SUPPORTED_MODELS[model_name]
	provider = config['provider']
	api_key_env = config.get('api_key_env')
	api_key = os.getenv(api_key_env) if api_key_env else None

	if not api_key and api_key_env:
		logger.warning(
			f'API key environment variable {api_key_env} not found or empty for model {model_name}. Trying without API key if possible.'
		)
		api_key = None

	match provider:
		case 'openai':
			kwargs = {'model': config['model_name'], 'temperature': 0.0}
			# Must set temperatue=1 if model is gpt-o4-mini
			if model_name in ['gpt-o4-mini', 'gpt-o3']:
				kwargs['temperature'] = 1
			if api_key:
				kwargs['api_key'] = api_key
			return ChatOpenAI(**kwargs)
		case 'anthropic':
			kwargs = {
				'model': config['model_name'],
				'temperature': 0.0,
				'timeout': 100,
			}
			if api_key:
				kwargs['api_key'] = api_key
			return ChatAnthropic(**kwargs)
		case 'google':
			kwargs = {'model': config['model_name'], 'temperature': 0.0, 'thinking_budget': config.get('thinking_budget', None)}
			if api_key:
				kwargs['api_key'] = api_key
			return ChatGoogle(**kwargs)
		case 'groq':
			kwargs = {
				'model': config['model_name'],
				'temperature': 0.0,
				'service_tier': config.get('service_tier', 'auto'),
			}
			if api_key:
				kwargs['api_key'] = api_key
			return ChatGroq(**kwargs)
		case 'openai_compatible':
			kwargs = {'model': config['model_name'], 'base_url': config['base_url'], 'temperature': 0.0}
			if api_key:
				kwargs['api_key'] = api_key
			elif config.get('base_url'):
				logger.warning(
					f'API key for {model_name} at {config["base_url"]} is missing, but base_url is specified. Authentication may fail.'
				)
			return ChatOpenAI(**kwargs)
		case _:
			raise ValueError(f'Unknown provider: {provider}')


def clean_action_dict(action_dict: dict) -> dict:
	return {k: clean_action_dict(v) if isinstance(v, dict) else v for k, v in action_dict.items() if v is not None}


def make_json_serializable(obj: Any) -> Any:
	"""
	Convert objects to JSON-serializable types.
	Handles common non-serializable types like enums, custom objects, etc.
	"""
	if obj is None:
		return None
	elif isinstance(obj, (str, int, float, bool)):
		return obj
	elif isinstance(obj, dict):
		return {k: make_json_serializable(v) for k, v in obj.items()}
	elif isinstance(obj, (list, tuple)):
		return [make_json_serializable(item) for item in obj]
	elif hasattr(obj, 'value'):  # Handle enums
		return obj.value
	elif hasattr(obj, '__dict__'):  # Handle custom objects
		return str(obj)
	else:
		return str(obj)


async def reformat_agent_history(
	agent_history: AgentHistoryList,
	task_id: str,
	run_id: str,
	task: str,
	last_message: str,
	base_path: str = 'saved_trajectories',
	include_result: bool = False,
	agent_execution_time: float | None = None,
) -> dict:
	# Update directory name
	task_dir = Path(base_path) / task_id
	trajectory_with_highlights_dir = task_dir / 'trajectory_with_highlights'

	# Create directories
	task_dir.mkdir(parents=True, exist_ok=True)
	trajectory_with_highlights_dir.mkdir(parents=True, exist_ok=True)

	# Collect screenshot paths and action history
	screenshot_paths = []
	action_history = []
	final_result = None
	self_report_completed = False
	self_report_success = None
	complete_history = []
	total_tokens_used = 0  # Initialize token counter

	# Process history items
	for step_num, history_item in enumerate(agent_history.history):
		# Save screenshot
		if history_item.state and history_item.state.screenshot:
			screenshot_path = trajectory_with_highlights_dir / f'step_{step_num}.png'
			screenshot_paths.append(str(screenshot_path))
			# Save the actual screenshot
			screenshot_data = base64.b64decode(history_item.state.screenshot)
			async with await anyio.open_file(screenshot_path, 'wb') as f:
				await f.write(screenshot_data)

		# Get action result content
		if history_item.result:
			for result in history_item.result:
				# We don't want to include the final result in the action history as per the evaluation criteria
				if result.extracted_content and result.extracted_content != 'None' and not result.is_done:
					action_history.append(result.extracted_content)
				# Check if this is the final result
				if result.is_done:
					final_result = result.extracted_content
					self_report_completed = True
					self_report_success = result.success

		# Build complete history entry with cleaned model output
		model_output = None
		if history_item.model_output:
			model_output = history_item.model_output.model_dump()
			if 'action' in model_output:
				# Clean each action in the action list
				model_output['action'] = [clean_action_dict(action) for action in model_output['action']]

		step_metadata = history_item.metadata.model_dump() if history_item.metadata else {}
		step_info = {
			'step_number': step_num,
			'model_output': model_output,
			'result': [r.model_dump() for r in history_item.result] if history_item.result else None,
			'state': {
				'url': history_item.state.url if history_item.state else None,
				'title': history_item.state.title if history_item.state else None,
			},
			'metadata': step_metadata,  # Use dumped metadata
		}
		complete_history.append(step_info)

		# Sum up tokens from metadata
		if step_metadata and 'input_tokens' in step_metadata:
			try:
				total_tokens_used += int(step_metadata['input_tokens'])
			except (ValueError, TypeError):
				logger.warning(
					f"Task {task_id}, Step {step_num}: Could not parse input_tokens '{step_metadata['input_tokens']}' as integer."
				)

	# Calculate task duration from metadata (step-based timing)
	step_based_duration = None
	if complete_history and len(complete_history) > 0:
		first_step = complete_history[0].get('metadata', {})
		last_step = complete_history[-1].get('metadata', {})
		if first_step and last_step:
			start_time = first_step.get('step_start_time')
			end_time = last_step.get('step_end_time')
			if start_time and end_time:
				# Ensure timestamps are floats before subtracting
				try:
					start_time_float = float(start_time)
					end_time_float = float(end_time)
					step_based_duration = end_time_float - start_time_float
				except (ValueError, TypeError) as e:
					logger.warning(f'Could not calculate step-based duration due to invalid timestamp format: {e}')

	# Use agent execution time if provided (wall-clock timing around run_agent), otherwise fall back to step-based
	task_duration = agent_execution_time if agent_execution_time is not None else step_based_duration

	# Conditionally include the final result in action history
	if include_result and final_result and final_result.strip():
		action_history = action_history + [final_result]

	# Extract usage data from agent history
	usage_data = None
	logger.info(f'Agent history usage object: {agent_history.usage}')
	logger.info(f'Agent history usage type: {type(agent_history.usage)}')
	if hasattr(agent_history, 'usage') and agent_history.usage:
		logger.info(f'Agent history usage model_dump: {agent_history.usage.model_dump()}')
		usage_data = agent_history.usage.model_dump()
	else:
		logger.warning('Agent history has no usage data or usage is empty/None')

	# Create results structure with new fields
	results = {
		'task_id': task_id,
		'run_id': run_id,
		'task': task,
		'action_history': action_history,
		'screenshot_paths': screenshot_paths,
		'final_result_response': final_result,
		'last_message': last_message,
		'self_report_completed': self_report_completed,
		'self_report_success': self_report_success,
		'complete_history': complete_history,
		'task_duration': task_duration,
		'steps': len(complete_history),
		'tokensUsed': total_tokens_used,  # Add total tokens used
		'usage': usage_data,  # Add usage data
	}

	# Save results file
	results_path = task_dir / 'result.json'
	async with await anyio.open_file(results_path, 'w') as f:
		# Use a custom JSON encoder to handle potential non-serializable types like Path
		await f.write(json.dumps(results, indent=2, default=str))

	return results


class Task:
	def __init__(self, task_id, confirmed_task, **kwargs):
		# Validate required fields
		if not task_id:
			raise ValueError('task_id is required and cannot be empty')
		if not confirmed_task:
			raise ValueError('confirmed_task is required and cannot be empty')

		# Set required fields
		self.task_id = task_id
		self.confirmed_task = confirmed_task

		# Set optional fields dynamically
		# Known optional fields with defaults
		self.website = kwargs.get('website', None)
		self.reference_length = kwargs.get('reference_length', None)
		self.level = kwargs.get('level', None)
		self.cluster_id = kwargs.get('cluster_id', None)
		self.login_cookie = kwargs.get('login_cookie', None)
		self.login_type = kwargs.get('login_type', None)
		self.category = kwargs.get('category', None)
		self.output_schema = kwargs.get('output_schema', None)  # Add structured output schema support
		if self.output_schema:
			# Convert JSON schema to Pydantic model class
			self.output_model = create_pydantic_model_from_schema(self.output_schema, f'Task_{self.task_id}_Output')
		else:
			self.output_model = None

		# Store any additional optional fields
		known_fields = {
			'website',
			'reference_length',
			'level',
			'cluster_id',
			'login_cookie',
			'login_type',
			'category',
			'output_schema',
		}
		self.additional_fields = {k: v for k, v in kwargs.items() if k not in known_fields}

		# Make all additional fields accessible as attributes
		for key, value in self.additional_fields.items():
			setattr(self, key, value)

	def __str__(self):
		# Include main fields and indicate if there are additional fields
		base_str = f'Task(task_id={self.task_id}, confirmed_task={self.confirmed_task}, website={self.website}, reference_length={self.reference_length}, level={self.level}, cluster_id={self.cluster_id}, login_cookie={self.login_cookie}, login_type={self.login_type}, category={self.category}, output_schema={self.output_schema}'
		if self.additional_fields:
			additional_str = ', '.join(f'{k}={v}' for k, v in self.additional_fields.items())
			base_str += f', {additional_str}'
		base_str += ')'
		return base_str

	def __repr__(self):
		return self.__str__()


async def judge_task_result(model, task_folder: Path, score_threshold: float = 3, use_mind2web: bool = False) -> dict:
	"""
	Judge a single task result using the comprehensive judge system by default,
	with optional fallback to the original Online_Mind2Web evaluation.

	Args:
	    model: The model to use for evaluation
	    task_folder: Path to the task result folder
	    score_threshold: Score threshold for image filtering (used only for Mind2Web)
	    use_mind2web: If True, use the original Online_Mind2Web evaluation instead

	Returns:
	    Dictionary containing judgment results
	"""
	result_file = task_folder / 'result.json'
	if not result_file.exists():
		return {
			'task_id': task_folder.name,
			'judgement': 'No result.json found',
			'success': False,
			'error': 'No result.json found',
			'score': 0.0,
		}

	try:
		async with await anyio.open_file(result_file) as f:
			result = json.loads(await f.read())

		# Check if we should use the original Mind2Web evaluation
		if use_mind2web:
			logger.info(f'Task {task_folder.name}: Using original Online_Mind2Web evaluation')

			# If a Online_Mind2Web_evaluation is already saved, we can skip the eval
			if result.get('Online_Mind2Web_evaluation'):
				return result.get('Online_Mind2Web_evaluation')

			# Get the screenshot paths, task description, and action history
			screenshot_paths = result.get('screenshot_paths', [])
			task_description = result.get('task')
			action_history = result.get('action_history', [])

			# Use the retry wrapper for evaluation
			try:
				# Await the async function directly instead of using asyncio.run()
				eval_result = await Online_Mind2Web_eval_with_retry(
					task_description, action_history, screenshot_paths, model, score_threshold
				)

				if eval_result is None:
					raise Exception('Evaluation failed after all retries')

				messages, text, system_msg, record, key_points = eval_result

				# Final steps to get judgement - use async invoke directly
				judgement_response = await model.ainvoke(messages)
				judgement = judgement_response.completion

				if 'success' in judgement.lower().split('status:')[1]:  # This is the official criteria for success
					evaluation = {
						'task_id': task_folder.name,
						'judgement': judgement,
						'success': True,
						'error': None,
						'score': 1.0,
					}
				else:  # This is the official criteria for failure
					evaluation = {
						'task_id': task_folder.name,
						'judgement': judgement,
						'success': False,
						'error': None,
						'score': 0.0,
					}

				# Save the Online_Mind2Web_evaluation into the result.json file
				result['Online_Mind2Web_evaluation'] = evaluation
				async with await anyio.open_file(result_file, 'w') as f:
					await f.write(json.dumps(result, indent=2))

				return evaluation

			except Exception as err:
				return {
					'task_id': task_folder.name,
					'judgement': f'Mind2Web evaluation failed: {type(err).__name__}: {err}',
					'success': False,
					'error': f'{type(err).__name__}: {err}',
					'score': 0.0,
				}

		else:
			# Use the new comprehensive judge system (default)
			logger.info(f'Task {task_folder.name}: Using comprehensive judge evaluation')

			# Check if comprehensive judge is available
			if not COMPREHENSIVE_JUDGE_AVAILABLE:
				logger.warning(f'Task {task_folder.name}: Comprehensive judge not available, falling back to Mind2Web')
				return await judge_task_result(model, task_folder, score_threshold, use_mind2web=True)

			# Check if comprehensive judge result already exists
			if result.get('comprehensive_judge_evaluation'):
				existing_eval = result['comprehensive_judge_evaluation']
				return {
					'task_id': task_folder.name,
					'judgement': existing_eval.get('reasoning', 'Comprehensive evaluation completed'),
					'success': existing_eval.get('passed', False),
					'error': None,
					'score': existing_eval.get('final_score', 0) / 100.0,  # Convert to 0-1 scale
					'comprehensive_evaluation': existing_eval,
				}

			try:
				# Run comprehensive judge evaluation
				comprehensive_result = await asyncio.wait_for(
					evaluate_task_with_comprehensive_judge(task_folder=task_folder, model=model, max_images=10),
					timeout=180,  # 3 minutes max for evaluation
				)

				if comprehensive_result.get('error'):
					return {
						'task_id': task_folder.name,
						'judgement': f'Comprehensive evaluation failed: {comprehensive_result["error"]}',
						'success': False,
						'error': comprehensive_result['error'],
						'score': 0.0,
					}

				comp_eval = comprehensive_result.get('comprehensive_judge')
				if comp_eval:
					return {
						'task_id': task_folder.name,
						'judgement': comp_eval.get('reasoning', 'Comprehensive evaluation completed'),
						'success': comp_eval.get('passed', False),
						'error': None,
						'score': comp_eval.get('final_score', 0) / 100.0,  # Convert to 0-1 scale
						'comprehensive_evaluation': comp_eval,
					}
				else:
					return {
						'task_id': task_folder.name,
						'judgement': 'Comprehensive judge failed to return results',
						'success': False,
						'error': 'Comprehensive judge failed to return results',
						'score': 0.0,
					}

			except Exception as err:
				logger.error(f'Comprehensive judge evaluation failed for {task_folder.name}: {err}')
				return {
					'task_id': task_folder.name,
					'judgement': f'Comprehensive judge error: {type(err).__name__}: {err}',
					'success': False,
					'error': f'Comprehensive judge error: {type(err).__name__}: {err}',
					'score': 0.0,
				}

	except Exception as err:
		return {
			'task_id': task_folder.name,
			'judgement': f'Evaluation failed: {type(err).__name__}: {err}',
			'success': False,
			'error': f'{type(err).__name__}: {err}',
			'score': 0.0,
		}


async def run_stage(stage: Stage, stage_func, timeout: int | None = None):
	"""Generic stage runner with timeout"""
	if timeout:
		return await asyncio.wait_for(stage_func(), timeout)
	return await stage_func()


async def setup_browser_session(
	task: Task, headless: bool, highlight_elements: bool = True, use_anchor: bool = False
) -> BrowserSession:
	"""Setup browser session for the task"""

<<<<<<< HEAD
	# Check for Anchor Browser API key and flag
	cdp_url = None

	if use_anchor and ANCHOR_BROWSER_API_KEY:
		try:
			logger.debug(f'Browser setup: Creating Anchor Browser session for task {task.task_id}')
			cdp_url = await asyncio.to_thread(create_anchor_browser_session, headless)
		except Exception as e:
			logger.error(
				f'Browser setup: Failed to create Anchor Browser session for task {task.task_id}: {type(e).__name__}: {e}'
			)
			logger.info(f'Browser setup: Falling back to local browser for task {task.task_id}')
			cdp_url = None
	elif use_anchor and not ANCHOR_BROWSER_API_KEY:
		logger.warning(
			f'Browser setup: Anchor Browser requested but ANCHOR_BROWSER_API_KEY not set. Using local browser for task {task.task_id}'
		)

	if cdp_url:
		# Use Anchor Browser
		browser_session = BrowserSession(cdp_url=cdp_url)
	else:
		# Use local browser
		logger.debug(f'Browser setup: Initializing BrowserSession for task {task.task_id}')

		# Use incognito mode (user_data_dir=None) for evaluations to avoid state pollution
		profile_kwargs = {
			'user_data_dir': None,  # Incognito mode - no persistent state
			'headless': headless,
			'chromium_sandbox': False,  # running in docker
			'highlight_elements': highlight_elements,  # Control element highlighting (passed to profile)
			'keep_alive': True,
			# higher timeouts = higher success rates on long tail of slow sites or if on a slow CI server
			# timeout=60_000,
			# default_timeout=60_000,
			# default_navigation_timeout=60_000,
			# wait_for_network_idle_page_load_time=60.0,
			# maximum_wait_page_load_time=60.0,
			# wait_between_actions=0.5,
			# ignore_https_errors=True,  # some eval tasks have http:// or broken https sites in them
		}

		if hasattr(task, 'login_cookie') and task.login_cookie:
			# For login tasks, configure storage_state to save cookies to JSON file
			# This works even in incognito mode (user_data_dir=None)
			task_folder = Path(f'saved_trajectories/{task.task_id}')
			task_folder.mkdir(parents=True, exist_ok=True)
=======
	if hasattr(task, 'login_cookie') and task.login_cookie:
		# For login tasks, configure storage_state to save cookies to JSON file
		# Don't set user_data_dir=None for login tasks to avoid conflict
		task_folder = Path(f'saved_trajectories/{task.task_id}')
		task_folder.mkdir(parents=True, exist_ok=True)

		storage_state_path = task_folder / 'storage_state.json'
		# Create empty storage state file if it doesn't exist to avoid FileNotFoundError
		if not storage_state_path.exists():
			storage_state_path.write_text(json.dumps({'cookies': [], 'origins': []}))

		profile_kwargs['storage_state'] = str(storage_state_path)
		# Remove user_data_dir=None for login tasks to avoid conflict with storage_state
		profile_kwargs.pop('user_data_dir', None)
>>>>>>> 8bd62df8

			storage_state_path = task_folder / 'storage_state.json'
			profile_kwargs['storage_state'] = str(storage_state_path)

			downloads_dir_path = task_folder / 'downloads'
			downloads_dir_path.mkdir(parents=True, exist_ok=True)
			profile_kwargs['downloads_path'] = str(downloads_dir_path)

			logger.debug(f'Login task {task.task_id}: Configured to save cookies to {storage_state_path}')

		profile = BrowserProfile(**profile_kwargs)
		browser_session = BrowserSession(browser_profile=profile)

	# Start browser session
	logger.debug(f'Browser setup: Starting browser session for task {task.task_id}')
	await browser_session.start()
	logger.debug(f'Browser setup: Browser session started for task {task.task_id}')

	# Navigate to task starting url if provided
	# if task.website:
	# logger.debug(f'Browser setup: Navigating to {task.website} for task {task.task_id}')
	# await browser_session.navigate(task.website)

	logger.debug(f'Browser setup: Setup completed for task {task.task_id}')
	return browser_session


@observe(name='executor', span_type='EXECUTOR')  # type: ignore[arg-type]
async def run_agent_with_browser(
	browser_session: BrowserSession,
	task: Task,
	llm: BaseChatModel,
	max_steps: int,
	use_vision: bool,
	use_serp: bool = False,
	enable_memory: bool = False,
	memory_interval: int = 10,
	max_actions_per_step: int = 10,
	validate_output: bool = False,
	planner_llm: BaseChatModel | None = None,
	planner_interval: int = 1,
	use_thinking: bool = True,
	gmail_tokens_dict: dict[str, str] | None = None,
) -> tuple[AgentHistoryList, str]:
	"""Run agent with the browser session"""
	# Create controller, optionally with SERP search, structured output, and Gmail 2FA support
	controller = create_controller(
		use_serp=use_serp, output_model=task.output_model, gmail_tokens_dict=gmail_tokens_dict, task=task
	)

	# Check for deprecated memory parameters
	if enable_memory:
		raise ValueError(
			'Memory support has been removed as of version 0.3.2. '
			'The agent context for memory is significantly improved and no longer requires the old memory system. '
			"Please remove the 'enable_memory' parameter."
		)

	# Set up login cookie monitoring if this is a login task
	is_login_task = hasattr(task, 'login_cookie') and task.login_cookie
	new_step_callback = None

	if is_login_task:
		logger.info(f'🔐 Setting up login cookie monitoring for task {task.task_id}')

		async def login_cookie_step_callback(browser_state_summary, agent_output, step_number):
			"""Callback to check login cookie after each step"""
			try:
				if task.login_cookie is not None:
					await check_login_cookie_at_step(
						browser_session=browser_session, task_id=task.task_id, login_cookie=task.login_cookie, step=step_number
					)
				else:
					logger.warning(f'❌ Task {task.task_id} Step {step_number}: login_cookie is None, skipping check')
			except Exception as e:
				logger.warning(f'❌ Error checking login cookie at step {step_number}: {type(e).__name__}: {e}')

		new_step_callback = login_cookie_step_callback

	agent = Agent(
		task=task.confirmed_task,
		llm=llm,
		controller=controller,
		browser_session=browser_session,
		use_vision=use_vision,
		max_actions_per_step=max_actions_per_step,
		validate_output=validate_output,
		planner_llm=planner_llm,
		planner_interval=planner_interval,
		use_thinking=use_thinking,
		source='eval_platform',
		calculate_cost=True,
		register_new_step_callback=new_step_callback,
	)

	# get last message
	await agent.run(max_steps=max_steps)
	last_input_messages = agent.message_manager.last_input_messages
	last_message = last_input_messages[-1].text

	# Save login cookie tracking if this was a login task
	if is_login_task:
		# Save tracking data to the task folder (will be created later in the pipeline)
		# For now, we'll save it when the task folder is available
		pass

	return agent.state.history, last_message


@observe(name='evaluate_task_result', span_type='EVALUATOR')  # type: ignore[arg-type]
async def evaluate_task_result(
	eval_model: BaseChatModel, task_folder: Path, task: Task | None = None, use_mind2web: bool = False
) -> dict:
	"""Evaluate the task result"""
	# Check if this is a login task that should use both cookie-based and judge evaluation
	if task and hasattr(task, 'login_cookie') and task.login_cookie:
		logger.info(f'Using combined cookie-based and judge evaluation for login task {task.task_id}')

		# First run the judge evaluation to get comprehensive feedback
		judge_result = await judge_task_result(eval_model, task_folder, score_threshold=3, use_mind2web=use_mind2web)

		# Then run the cookie-based evaluation to get the actual score
		cookie_result = await evaluate_task_with_login_cookie(task.login_cookie, task_folder)

		# Use the score from cookie_result to overwrite judge_result
		judge_result['score'] = cookie_result['score']
		judge_result['success'] = cookie_result['success']
		judge_result['error'] = cookie_result['error']

		# Also overwrite comprehensive judge evaluation if it exists
		if 'comprehensive_evaluation' in judge_result and judge_result['comprehensive_evaluation']:
			judge_result['comprehensive_evaluation']['passed'] = cookie_result['success']
			# Convert score from 0-1 scale to 0-100 scale for comprehensive judge
			judge_result['comprehensive_evaluation']['final_score'] = int(cookie_result['score'] * 100)

		return judge_result
	else:
		return await judge_task_result(eval_model, task_folder, score_threshold=3, use_mind2web=use_mind2web)


async def evaluate_task_with_login_cookie(login_cookie: str, task_folder: Path) -> dict:
	"""
	Evaluate a login task by checking if the login_cookie is present in browser cookies.

	First checks step-by-step tracking to see if the cookie was found during execution.
	If not found in tracking, falls back to checking end-state cookies.

	Args:
	    login_cookie: String identifier that should appear in cookies if login was successful
	    task_folder: Path to the task result folder containing saved cookies

	Returns:
	    Dictionary containing evaluation results similar to Online_Mind2Web_eval format
	"""
	task_id = task_folder.name

	# First, check if we have step-by-step tracking data
	tracking_file = task_folder / 'login_cookie_tracking.json'
	if tracking_file.exists():
		try:
			async with await anyio.open_file(tracking_file) as f:
				tracking_data = json.loads(await f.read())

			if tracking_data.get('found', False):
				# Cookie was found during execution!
				step_found = tracking_data.get('step', 'unknown')
				match_type = tracking_data.get('match_type', 'unknown')
				cookie_name = tracking_data.get('cookie_name', 'unknown')

				success = True
				score = 1.0
				judgement = f"Automatic judgement: Login cookie '{login_cookie}' was found during step {step_found} ({match_type} match on '{cookie_name}')"
				error = None

				logger.info(
					f"✅ Cookie evaluation result from step tracking: success={success} for login_cookie='{login_cookie}'"
				)

				return {
					'task_id': task_id,
					'judgement': judgement,
					'success': success,
					'error': error,
					'score': score,
					'tracking_data': tracking_data,
				}
		except Exception as e:
			logger.warning(f'Failed to load login cookie tracking: {e}')

	# Fallback to end-state cookie checking (original behavior)
	logger.info(f'🔄 No step-by-step tracking found for task {task_id}, falling back to end-state cookie checking')

	# Look for cookies in saved_trajectories (saved by browser-use during shutdown)
	cookies_file = task_folder / 'cookies.json'
	storage_state_file = task_folder / 'storage_state.json'

	cookies_data = None
	cookies_source = None

	# Try to load cookies from storage_state.json first (newer format)
	if storage_state_file.exists():
		try:
			async with await anyio.open_file(storage_state_file) as f:
				storage_state = json.loads(await f.read())
				cookies_data = storage_state.get('cookies', [])
				cookies_source = 'storage_state.json'
		except Exception as e:
			logger.warning(f'Failed to load storage_state.json: {e}')

	# Fallback to cookies.json (older format)
	if not cookies_data and cookies_file.exists():
		try:
			async with await anyio.open_file(cookies_file) as f:
				cookies_data = json.loads(await f.read())
				cookies_source = 'cookies.json'
		except Exception as e:
			logger.warning(f'Failed to load cookies.json: {e}')

	if not cookies_data:
		return {
			'task_id': task_id,
			'judgement': 'Automatic judgement: No cookies saved for evaluation and no step-by-step tracking',
			'success': False,
			'error': 'No cookies file found for login task evaluation and no step-by-step tracking',
			'score': 0.0,
		}

	logger.debug(f'Found {len(cookies_data)} cookies from {cookies_source}')

	# Check if this is an exact match requirement
	if login_cookie.startswith('EXACTMATCH '):
		# Extract the actual cookie name after "EXACTMATCH "
		exact_cookie_name = login_cookie[11:]  # Remove "EXACTMATCH " prefix
		is_exact_match = True
		search_target = exact_cookie_name
		logger.debug(f"Using exact match for cookie name: '{exact_cookie_name}'")
	else:
		# Use substring matching (original behavior)
		is_exact_match = False
		search_target = login_cookie
		logger.debug(f"Using substring matching for: '{login_cookie}'")

	# Check if login_cookie is present in cookies
	login_cookie_found = False
	matching_cookie_info = None

	for cookie in cookies_data:
		cookie_name = cookie.get('name', '')
		cookie_value = cookie.get('value', '')

		if is_exact_match:
			# Exact match: check if cookie name exactly matches the target
			if cookie_name == search_target:
				login_cookie_found = True
				matching_cookie_info = f"exact name match='{cookie_name}'"
				logger.debug(f'Login cookie found with exact match: {matching_cookie_info}')
				break
		else:
			# Substring match: check if target appears in cookie name or value
			if search_target in cookie_name or search_target in cookie_value:
				login_cookie_found = True
				matching_cookie_info = f"substring match in name='{cookie_name}'"
				logger.debug(f'Login cookie found with substring match: {matching_cookie_info}')
				break

	# Prepare evaluation result
	if login_cookie_found:
		if is_exact_match:
			judgement = (
				f"Automatic judgement: Login cookie '{search_target}' was found as exact match in end-state browser cookies"
			)
		else:
			judgement = f"Automatic judgement: Login cookie '{search_target}' was found in end-state browser cookies"
		success = True
		score = 1.0
		error = None
	else:
		if is_exact_match:
			judgement = (
				f"Automatic judgement: Login cookie '{search_target}' was NOT found as exact match in end-state browser cookies"
			)
		else:
			judgement = f"Automatic judgement: Login cookie '{search_target}' was NOT found in end-state browser cookies"
		success = False
		score = 0.0
		error = None

	logger.info(f"Cookie evaluation result from end-state: success={success} for login_cookie='{login_cookie}'")

	return {
		'task_id': task_id,
		'judgement': judgement,
		'success': success,
		'error': error,
		'score': score,
	}


def save_result_to_server(convex_url: str, secret_key: str, payload: dict) -> bool:
	"""Save result to server (sync function for use with asyncio.to_thread)"""
	return save_task_result_to_server(convex_url, secret_key, payload)


async def cleanup_browser_safe(browser_session: BrowserSession):
	"""Safe browser cleanup with timeout"""
	try:
		logger.debug('Browser cleanup: Starting close operation for session')
		await asyncio.wait_for(browser_session.kill(), timeout=30)
		logger.debug('Browser cleanup: Close operation completed successfully')
	except TimeoutError:
		logger.warning('Browser cleanup: Timed out after 30 seconds')
	except Exception as e:
		logger.warning(f'Browser cleanup: Failed with error: {type(e).__name__}: {e}')


def determine_current_stage(completed_stages: set) -> Stage:
	"""Determine current stage based on completed stages"""
	if Stage.SAVE_SERVER in completed_stages:
		return Stage.SAVE_SERVER
	elif Stage.EVALUATE in completed_stages:
		return Stage.EVALUATE
	elif Stage.FORMAT_HISTORY in completed_stages:
		return Stage.FORMAT_HISTORY
	elif Stage.RUN_AGENT in completed_stages:
		return Stage.RUN_AGENT
	elif Stage.SETUP_BROWSER in completed_stages:
		return Stage.SETUP_BROWSER
	else:
		return Stage.SETUP_BROWSER  # Default starting stage


@observe(name='evaluation', span_type='EVALUATION')  # type: ignore[arg-type]
async def run_task_with_semaphore(
	task: Task,
	run_id: str,
	lmnr_run_id: str | None,
	laminar_eval_link: str | None,
	convex_url: str,
	secret_key: str,
	eval_model: BaseChatModel,
	llm: BaseChatModel,
	max_steps_per_task: int,
	headless: bool,
	use_vision: bool,
	semaphore_runs: asyncio.Semaphore,  # Pass semaphore as argument
	github_workflow_url: str | None = None,
	use_serp: bool = False,
	use_anchor: bool = False,
	enable_memory: bool = False,
	memory_interval: int = 10,
	max_actions_per_step: int = 10,
	validate_output: bool = False,
	planner_llm: BaseChatModel | None = None,
	planner_interval: int = 1,
	include_result: bool = False,
	highlight_elements: bool = True,
	use_mind2web_judge: bool = False,
	use_thinking: bool = True,
	gmail_tokens_dict: dict[str, str] | None = None,
) -> dict:
	"""Clean pipeline approach for running tasks"""
	task_start_time = time.time()
	logger.info(f'🚀 Task {task.task_id}: Starting execution pipeline')
	logger.info(f'📊 Task {task.task_id}: Waiting to acquire semaphore (current available: ~{semaphore_runs._value})')
	log_system_resources(f'TASK_START_{task.task_id}')

	semaphore_acquired_time = None
	async with semaphore_runs:
		semaphore_acquired_time = time.time()
		wait_time = semaphore_acquired_time - task_start_time
		logger.info(
			f'✅ Task {task.task_id}: Semaphore acquired after {wait_time:.2f}s (remaining slots: ~{semaphore_runs._value})'
		)
		log_system_resources(f'SEMAPHORE_ACQUIRED_{task.task_id}')

		task_result = None
		browser_session = None
		laminar_task_link = None
		datapoint_id = None
		agent_execution_time = None  # Track agent execution time separately

		try:
			if lmnr_run_id:
				try:
					datapoint_id = await laminar_client.evals.create_datapoint(
						eval_id=UUID(lmnr_run_id),
						data={
							'task_id': task.task_id,
							'confirmed_task': task.confirmed_task,
							'website': task.website,
							'reference_length': task.reference_length,
							'level': task.level,
							'cluster_id': task.cluster_id,
							'category': task.category,
						},
						metadata={
							'use_vision': str(use_vision),
							'use_serp': str(use_serp),
							'enable_memory': str(enable_memory),
							'memory_interval': str(memory_interval),
							'max_actions_per_step': str(max_actions_per_step),
							'validate_output': str(validate_output),
							'planner_model': str(planner_llm),
							'planner_interval': str(planner_interval),
							'include_result': str(include_result),
						},
						trace_id=Laminar.get_trace_id(),
					)
					# Only create task-specific link if we have the evaluation link
					if laminar_eval_link:
						laminar_task_link = f'{laminar_eval_link}?traceId={Laminar.get_trace_id()}&datapointId={datapoint_id}'
						logger.info(f'Task {task.task_id}: Laminar link: {laminar_task_link}')
					else:
						logger.debug(f'Task {task.task_id}: No Laminar evaluation link available, task link not created')
				except Exception as e:
					logger.warning(f'Task {task.task_id}: Failed to create Laminar datapoint: {type(e).__name__}: {e}')
			else:
				logger.debug(f'Task {task.task_id}: No Laminar run ID available, skipping datapoint creation')

				# Initialize task result and basic setup
			task_result = TaskResult(
				task.task_id, run_id, task.confirmed_task, task, max_steps_per_task, laminar_task_link, github_workflow_url
			)

			task_folder = Path(f'saved_trajectories/{task.task_id}')

			logger.info(f'Task {task.task_id}: Starting execution pipeline.')

			# Send initial progress update to show task is starting
			send_progress_update(convex_url, secret_key, run_id, task.task_id, 'starting', 'active', github_workflow_url)

			try:
				agent_history = None  # Initialize to track agent execution

				# Stage 1: Setup browser
				try:
					logger.info(f'Task {task.task_id}: Browser setup starting.')
					# Send progress update for starting browser setup
					send_progress_update(
						convex_url, secret_key, run_id, task.task_id, 'setup_browser', 'active', github_workflow_url
					)

					browser_session = await run_stage(
						Stage.SETUP_BROWSER,
						lambda: setup_browser_session(task, headless, highlight_elements, use_anchor),
						timeout=120,
					)
					task_result.stage_completed(Stage.SETUP_BROWSER)
					logger.info(f'Task {task.task_id}: Browser session started successfully.')

					# Send progress update for completed browser setup
					send_progress_update(
						convex_url, secret_key, run_id, task.task_id, 'browser_ready', 'active', github_workflow_url
					)
				except Exception as e:
					error = StageError(Stage.SETUP_BROWSER, 'exception', str(e))
					task_result.stage_failed(Stage.SETUP_BROWSER, error)
					logger.error(f'Task {task.task_id}: Browser setup failed: {str(e)}')
					# Send error progress update
					send_progress_update(
						convex_url, secret_key, run_id, task.task_id, 'setup_browser', 'failed', github_workflow_url, None, str(e)
					)
					# Continue to server save instead of early return

				# Stage 2: Run agent
				if browser_session:  # Only run agent if browser setup succeeded
					try:
						logger.info(f'Task {task.task_id}: Agent run starting.')
						# Send progress update for starting agent run
						send_progress_update(
							convex_url, secret_key, run_id, task.task_id, 'run_agent', 'active', github_workflow_url
						)

						# Start timing for agent execution only
						agent_start_time = time.time()

						agent_history, last_message = await run_stage(
							Stage.RUN_AGENT,
							lambda: run_agent_with_browser(
								browser_session,
								task,
								llm,
								max_steps_per_task,
								use_vision,
								use_serp,
								enable_memory,
								memory_interval,
								max_actions_per_step,
								validate_output,
								planner_llm,
								planner_interval,
								use_thinking,
								gmail_tokens_dict,
							),
							timeout=1000,
						)

						# End timing for agent execution only
						agent_end_time = time.time()
						agent_execution_time = agent_end_time - agent_start_time

						task_result.stage_completed(Stage.RUN_AGENT)
						logger.info(f'Task {task.task_id}: Agent run completed in {agent_execution_time:.2f}s.')

						# Save login cookie tracking data if this was a login task
						if hasattr(task, 'login_cookie') and task.login_cookie:
							try:
								await save_login_cookie_tracking(task_folder, task.task_id)
							except Exception as e:
								logger.warning(
									f'Failed to save login cookie tracking for task {task.task_id}: {type(e).__name__}: {e}'
								)

						# Send progress update for completed agent run
						send_progress_update(
							convex_url, secret_key, run_id, task.task_id, 'agent_completed', 'active', github_workflow_url
						)
					except Exception as e:
						error = StageError(Stage.RUN_AGENT, 'exception', str(e))
						task_result.stage_failed(Stage.RUN_AGENT, error)
						logger.error(f'Task {task.task_id}: Agent run failed: {str(e) + " " + str(e.__traceback__)}')
						# Send error progress update
						send_progress_update(
							convex_url, secret_key, run_id, task.task_id, 'run_agent', 'failed', github_workflow_url, None, str(e)
						)

						# Continue to server save instead of early return

				# Stage 3: Format history (MOVED OUTSIDE browser_session block)
				if agent_history is not None:  # Only format if agent ran successfully
					try:
						logger.info(f'Task {task.task_id}: History formatting starting.')
						formatted_data = await run_stage(
							Stage.FORMAT_HISTORY,
							lambda: reformat_agent_history(
								agent_history,
								task.task_id,
								run_id,
								task.confirmed_task,
								last_message,
								include_result=include_result,
								agent_execution_time=agent_execution_time,  # Pass agent execution time
							),
						)
						task_result.stage_completed(Stage.FORMAT_HISTORY, formatted_data)
						logger.info(f'Task {task.task_id}: Agent history formatted.')
					except Exception as e:
						error = StageError(Stage.FORMAT_HISTORY, 'exception', str(e))
						task_result.stage_failed(Stage.FORMAT_HISTORY, error)
						logger.error(f'Task {task.task_id}: History formatting failed: {str(e)}')
						# Continue to server save instead of early return

				# Stage 4: Evaluate (MOVED OUTSIDE browser_session block)
				if task_result.has_execution_data() and Stage.EVALUATE not in task_result.completed_stages:
					try:
						logger.info(f'Task {task.task_id}: Evaluation starting.')
						evaluation = await run_stage(
							Stage.EVALUATE,
							lambda: evaluate_task_result(eval_model, task_folder, task, use_mind2web_judge),
							timeout=300,
						)
						task_result.stage_completed(Stage.EVALUATE, evaluation)
						logger.info(f'Task {task.task_id}: Evaluation completed.')

						if lmnr_run_id and datapoint_id:
							await laminar_client.evals.update_datapoint(
								eval_id=UUID(lmnr_run_id),
								datapoint_id=datapoint_id,
								scores={
									'accuracy': evaluation['score'],
								},
							)
					except Exception as e:
						error = StageError(Stage.EVALUATE, 'exception', str(e))
						task_result.stage_failed(Stage.EVALUATE, error)
						logger.error(f'Task {task.task_id}: Evaluation failed: {str(e)}')

				# Stage 5: Save to server (MOVED OUTSIDE browser_session block - ALWAYS attempt)
				try:
					logger.info(f'Task {task.task_id}: Saving result to server.')
					# Only save to server if URLs are provided (skip for single task mode)
					if convex_url and secret_key:
						await run_stage(
							Stage.SAVE_SERVER,
							lambda: asyncio.to_thread(
								save_result_to_server,
								convex_url,
								secret_key,
								task_result.server_payload if task_result else {},
							),
							timeout=60,
						)
						task_result.stage_completed(Stage.SAVE_SERVER)
						logger.info(f'Task {task.task_id}: Successfully saved result to server.')
					else:
						# Single task mode - skip server save but mark as completed
						logger.info(f'Task {task.task_id}: Skipping server save (single task mode)')
						task_result.stage_completed(Stage.SAVE_SERVER)
				except Exception as e:
					error = StageError(Stage.SAVE_SERVER, 'exception', str(e))
					task_result.stage_failed(Stage.SAVE_SERVER, error)
					task_result.mark_server_save_failed(str(e))
					logger.error(f'Task {task.task_id}: Server save failed: {str(e)}')

			except TimeoutError:
				current_stage = determine_current_stage(task_result.completed_stages)
				error = StageError(current_stage, 'timeout', 'Operation timed out')
				task_result.stage_failed(current_stage, error)
				logger.error(f'Task {task.task_id}: {current_stage.value} timed out')

				# Attempt to save result even if timeout occurred
				try:
					logger.info(f'Task {task.task_id}: Attempting server save after timeout.')
					await run_stage(
						Stage.SAVE_SERVER,
						lambda: asyncio.to_thread(
							save_result_to_server, convex_url, secret_key, task_result.server_payload if task_result else {}
						),
						timeout=30,  # Shorter timeout for emergency save
					)
					task_result.stage_completed(Stage.SAVE_SERVER)
				except Exception as save_e:
					task_result.mark_server_save_failed(str(save_e))
					logger.error(f'Task {task.task_id}: Emergency server save after timeout failed: {str(save_e)}')

			except asyncio.CancelledError:
				task_result.mark_cancelled()
				logger.warning(f'Task {task.task_id}: Task was cancelled')

				# Attempt to save result even if cancelled
				try:
					logger.info(f'Task {task.task_id}: Attempting server save after cancellation.')
					await run_stage(
						Stage.SAVE_SERVER,
						lambda: asyncio.to_thread(
							save_result_to_server, convex_url, secret_key, task_result.server_payload if task_result else {}
						),
						timeout=30,  # Shorter timeout for emergency save
					)
					task_result.stage_completed(Stage.SAVE_SERVER)
				except Exception as save_e:
					task_result.mark_server_save_failed(str(save_e))
					logger.error(f'Task {task.task_id}: Emergency server save after cancellation failed: {str(save_e)}')

			except Exception as e:
				task_result.mark_critical_error(str(e))
				logger.critical(f'Task {task.task_id}: Critical error: {str(e)}', exc_info=True)

				# Attempt to save result even if critical error occurred
				try:
					logger.info(f'Task {task.task_id}: Attempting server save after critical error.')
					await run_stage(
						Stage.SAVE_SERVER,
						lambda: asyncio.to_thread(
							save_result_to_server, convex_url, secret_key, task_result.server_payload if task_result else {}
						),
						timeout=30,  # Shorter timeout for emergency save
					)
					task_result.stage_completed(Stage.SAVE_SERVER)
				except Exception as save_e:
					task_result.mark_server_save_failed(str(save_e))
					logger.error(f'Task {task.task_id}: Emergency server save after critical error failed: {str(save_e)}')

		except Exception as init_error:
			# Handle catastrophic initialization errors
			logger.critical(f'Task {task.task_id}: Catastrophic initialization error: {str(init_error)}', exc_info=True)
			if task_result is None:
				# Create minimal task result for server reporting
				try:
					task_result = TaskResult(
						task.task_id,
						run_id,
						task.confirmed_task,
						task,
						max_steps_per_task,
						laminar_task_link,
						github_workflow_url,
					)
					task_result.mark_critical_error(f'Initialization failed: {str(init_error)}')
				except Exception as result_error:
					logger.critical(f'Task {task.task_id}: Cannot create TaskResult: {str(result_error)}')
					# Return minimal error status as last resort
					return {
						'task_id': task.task_id,
						'success': False,
						'error': f'Catastrophic initialization failure: {str(init_error)}',
					}

			# Try emergency server save
			try:
				logger.info(f'Task {task.task_id}: Attempting emergency server save after initialization error.')
				await asyncio.to_thread(
					save_result_to_server, convex_url, secret_key, task_result.server_payload if task_result else {}
				)
			except Exception as save_e:
				logger.error(f'Task {task.task_id}: Emergency server save after initialization error failed: {str(save_e)}')

		finally:
			# Always cleanup browser if it was created
			if browser_session:
				logger.info(f'Task {task.task_id}: Starting browser cleanup')
				await cleanup_browser_safe(browser_session)
				logger.info(f'Task {task.task_id}: Browser cleanup completed')
			else:
				logger.info(f'Task {task.task_id}: No browser to cleanup')

		task_end_time = time.time()
		total_task_time = task_end_time - task_start_time
		semaphore_hold_time = task_end_time - (semaphore_acquired_time or task_start_time)

		# Log both pipeline time and agent execution time
		if agent_execution_time is not None:
			logger.info(
				f'🏁 Task {task.task_id}: Agent executed in {agent_execution_time:.2f}s (total pipeline: {total_task_time:.2f}s, semaphore held: {semaphore_hold_time:.2f}s)'
			)
		else:
			logger.info(
				f'🏁 Task {task.task_id}: Pipeline completed in {total_task_time:.2f}s (agent did not run, semaphore held: {semaphore_hold_time:.2f}s)'
			)

		logger.info(f'📊 Task {task.task_id}: About to release semaphore (remaining slots will be: ~{semaphore_runs._value + 1})')
		log_system_resources(f'TASK_END_{task.task_id}')

		final_result = (
			task_result.get_local_status()
			if task_result
			else {'task_id': task.task_id, 'success': False, 'error': 'Task result not available'}
		)

		logger.info(
			f'🎯 Task {task.task_id}: Final status - Success: {final_result.get("success", False)}, Error: {final_result.get("error", "None")}'
		)
		return final_result


async def run_multiple_tasks(
	tasks: list[Task],
	llm: BaseChatModel,
	run_id: str,
	lmnr_run_id: str | None,
	laminar_eval_link: str | None,
	convex_url: str,
	secret_key: str,
	eval_model: BaseChatModel,
	github_workflow_url: str | None = None,
	max_parallel_runs: int = 3,
	max_steps_per_task: int = 25,
	start_index: int = 0,
	end_index: int | None = None,
	headless: bool = False,
	use_vision: bool = True,
	use_serp: bool = False,
	use_anchor: bool = False,
	enable_memory: bool = False,
	memory_interval: int = 10,
	max_actions_per_step: int = 10,
	validate_output: bool = False,
	planner_llm: BaseChatModel | None = None,
	planner_interval: int = 1,
	include_result: bool = False,
	highlight_elements: bool = True,
	use_mind2web_judge: bool = False,
	use_thinking: bool = True,
	gmail_tokens_dict: dict[str, str] | None = None,
) -> dict:
	"""
	Run multiple tasks in parallel and evaluate results.
	"""
	batch_start_time = time.time()
	logger.info(f'🚀 BATCH START: Creating semaphore with max_parallel_runs={max_parallel_runs}')
	log_system_resources('BATCH_START')

	semaphore_runs = asyncio.Semaphore(max_parallel_runs)
	tasks_to_run = tasks[start_index:end_index] if end_index else tasks[start_index:]

	logger.info(f'📊 Starting {len(tasks_to_run)} tasks with parallel limit of {max_parallel_runs}')
	logger.info(f'📋 Task range: {start_index} to {end_index or len(tasks)} (total tasks available: {len(tasks)})')

	# Start resource monitoring
	await start_resource_monitoring(interval=30)

	# Setup signal handlers for graceful shutdown
	setup_signal_handlers()

	# Create a heartbeat task for long-running operations
	heartbeat_task = None
	heartbeat_stop_event = asyncio.Event()

	async def heartbeat_logger():
		"""Log periodic heartbeat to show the process is alive"""
		heartbeat_count = 0
		while not heartbeat_stop_event.is_set():
			try:
				await asyncio.wait_for(heartbeat_stop_event.wait(), timeout=60.0)  # 1-minute heartbeat
				break  # Event was set, exit
			except TimeoutError:
				heartbeat_count += 1
				elapsed = time.time() - batch_start_time
				logger.info(f'💓 HEARTBEAT {heartbeat_count}: Batch still running after {elapsed:.1f}s')
				log_system_resources('HEARTBEAT')

				# Check for potential issues
				resources = get_system_resources()
				if resources['memory_percent'] > 90:
					logger.critical(f'🚨 CRITICAL: Memory usage at {resources["memory_percent"]:.1f}% - potential OOM risk!')
				if resources['chrome_process_count'] > 50:
					logger.warning(f'⚠️ HIGH BROWSER PROCESS COUNT: {resources["chrome_process_count"]} Chrome processes')

	try:
		# Start heartbeat logging
		heartbeat_task = asyncio.create_task(heartbeat_logger())
		logger.info('💓 Heartbeat monitoring started')

		# Run all tasks in parallel with additional parameters
		logger.info(f'🚀 Launching {len(tasks_to_run)} parallel task executions...')

		task_results = await asyncio.gather(
			*(
				run_task_with_semaphore(
					task=task,
					run_id=run_id,
					lmnr_run_id=lmnr_run_id,
					laminar_eval_link=laminar_eval_link,
					convex_url=convex_url,
					secret_key=secret_key,
					eval_model=eval_model,
					llm=llm,  # Pass the agent LLM
					max_steps_per_task=max_steps_per_task,
					headless=headless,
					use_vision=use_vision,
					semaphore_runs=semaphore_runs,  # Pass the semaphore
					github_workflow_url=github_workflow_url,
					use_serp=use_serp,
					use_anchor=use_anchor,
					enable_memory=enable_memory,
					memory_interval=memory_interval,
					max_actions_per_step=max_actions_per_step,
					validate_output=validate_output,
					planner_llm=planner_llm,
					planner_interval=planner_interval,
					include_result=include_result,
					highlight_elements=highlight_elements,
					use_mind2web_judge=use_mind2web_judge,
					use_thinking=use_thinking,
					gmail_tokens_dict=gmail_tokens_dict,
				)
				for task in tasks_to_run
			),
			return_exceptions=True,  # Prevent task cancellation cascade
		)

		logger.info(f'✅ All {len(tasks_to_run)} parallel task executions completed')

	except Exception as e:
		logger.critical(f'🚨 CRITICAL ERROR in batch execution: {type(e).__name__}: {e}', exc_info=True)
		log_system_resources('BATCH_ERROR')
		# Create error results for all tasks
		task_results = [
			{'task_id': task.task_id, 'success': False, 'error': f'Batch execution failed: {str(e)}'} for task in tasks_to_run
		]

	finally:
		# Cleanup: Stop heartbeat and resource monitoring
		batch_end_time = time.time()
		total_batch_time = batch_end_time - batch_start_time
		logger.info(f'🏁 BATCH END: Total execution time {total_batch_time:.2f}s')

		if heartbeat_task and not heartbeat_task.done():
			heartbeat_stop_event.set()
			try:
				await asyncio.wait_for(heartbeat_task, timeout=5.0)
			except TimeoutError:
				logger.warning('Heartbeat task did not stop gracefully')
				heartbeat_task.cancel()

		await stop_resource_monitoring()
		log_system_resources('BATCH_CLEANUP')

	# Process task results and handle any exceptions returned by gather
	processed_results = []
	successful_tasks = 0
	failed_tasks = 0

	for i, result in enumerate(task_results):
		if isinstance(result, Exception):
			logger.error(f'❌ Task {i} failed with exception: {type(result).__name__}: {result}')
			task_id = tasks_to_run[i].task_id if i < len(tasks_to_run) else f'unknown_task_{i}'
			processed_results.append({'task_id': task_id, 'success': False, 'error': str(result)})
			failed_tasks += 1
		else:
			processed_results.append(result)
			if isinstance(result, dict) and result.get('success', False):
				successful_tasks += 1
			else:
				failed_tasks += 1

	logger.info(f'📊 FINAL RESULTS: {len(tasks_to_run)} tasks completed. Success: {successful_tasks}, Failed: {failed_tasks}')
	logger.info(f'📈 Success rate: {successful_tasks / len(tasks_to_run) * 100:.1f}%')

	logger.info('📋 All tasks completed.')

	return {'task_results': processed_results}


# Helper function to fetch tasks from the server
def fetch_tasks_from_server(convex_url: str, secret_key: str, test_case_name: str):
	"""Fetches the specified test case file from the Convex HTTP endpoint."""

	if not convex_url:
		logger.error('Error: EVALUATION_TOOL_URL environment variable not set.')
		return None

	if not secret_key:
		logger.error('Error: EVALUATION_TOOL_SECRET_KEY environment variable not set.')
		return None

	endpoint_url = f'{convex_url}/api/getTestCase'
	headers = {
		'Authorization': f'Bearer {secret_key}',
		'Content-Type': 'application/json',
	}
	payload = {'name': test_case_name}

	logger.info(f"Fetching test case '{test_case_name}' from {endpoint_url}...")

	try:
		response = requests.post(endpoint_url, headers=headers, json=payload)

		logger.info(f'Fetch Status Code: {response.status_code}')

		if response.status_code == 200:
			try:
				data = response.json()
				logger.info(f"Successfully fetched test case data for '{test_case_name}'.")
				# Assuming the data is the list of tasks
				if isinstance(data, list):
					return data
				else:
					logger.error(f'Error: Fetched data is not a list. Type: {type(data)}')
					logger.error(f'Raw response: {response.text}')
					return None

			except json.JSONDecodeError:
				logger.error('Error: Failed to decode JSON response.')
				logger.error(f'Raw response text: {response.text}')
				return None
		else:
			logger.error(f"Error: Failed to fetch test case '{test_case_name}'. Status: {response.status_code}")
			logger.error(f'Response: {response.text}')
			return None

	except requests.exceptions.RequestException as e:
		logger.error(f'Error during request to fetch test case: {type(e).__name__}: {e}')
		return None


# Helper function to get git information
def get_git_info():
	"""Retrieves git branch, commit hash, commit timestamp, and repository URL using subprocess."""
	try:
		branch = subprocess.run(
			['git', 'rev-parse', '--abbrev-ref', 'HEAD'], capture_output=True, text=True, check=True
		).stdout.strip()
		commit_hash = subprocess.run(['git', 'rev-parse', 'HEAD'], capture_output=True, text=True, check=True).stdout.strip()
		# Get commit timestamp as Unix epoch integer
		commit_timestamp_str = subprocess.run(
			['git', 'log', '-1', '--format=%ct'], capture_output=True, text=True, check=True
		).stdout.strip()
		commit_timestamp = int(commit_timestamp_str)
		# Get repository URL
		repo_url = subprocess.run(
			['git', 'config', '--get', 'remote.origin.url'], capture_output=True, text=True, check=True
		).stdout.strip()
		return {'branch': branch, 'hash': commit_hash, 'timestamp': commit_timestamp, 'repo': repo_url}
	except (subprocess.CalledProcessError, FileNotFoundError, ValueError) as e:
		logger.warning(f'Could not retrieve git info: {type(e).__name__}: {e}. Using defaults.')
		return {
			'branch': 'unknown',
			'hash': 'unknown',
			'timestamp': int(time.time()),  # Fallback to current time
			'repo': 'unknown',
		}


# Helper function to start a new run on the convex server
def start_new_run(convex_url: str, secret_key: str, run_details: dict, existing_run_id: str | None = None):
	"""Sends a request to start a new evaluation run and returns the run ID."""
	if not convex_url or not secret_key:
		logger.error('Error: Convex URL or Secret Key not provided for starting run.')
		return None

	endpoint_url = f'{convex_url}/api/startRun'
	headers = {
		'Authorization': f'Bearer {secret_key}',
		'Content-Type': 'application/json',
	}

	# Add existing_run_id to the payload if provided
	payload = run_details.copy()
	if existing_run_id:
		payload['runId'] = existing_run_id

	logger.info(f'Sending request to start run at {endpoint_url}...')
	# Avoid logging secret key in run_details if it were ever passed
	loggable_details = {k: v for k, v in payload.items() if k != 'secret_key'}
	logger.info(f'Run details: {json.dumps(loggable_details, indent=2)}')

	try:
		response = requests.post(endpoint_url, headers=headers, json=payload)
		logger.info(f'Start Run Status Code: {response.status_code}')

		if response.status_code == 200:
			try:
				data = response.json()
				run_id = data.get('runId')
				if run_id:
					logger.info(f'Successfully started run. Run ID: {run_id}')
					return run_id
				else:
					logger.error("Error: 'runId' not found in successful startRun response.")
					logger.error(f'Raw response: {response.text}')
					return None
			except json.JSONDecodeError:
				logger.error('Error: Failed to decode startRun JSON response.')
				logger.error(f'Raw response text: {response.text}')
				return None
		else:
			logger.error('Error: Failed to start run.')
			logger.error(f'Response: {response.text}')
			return None

	except requests.exceptions.RequestException as e:
		logger.error(f'Error during startRun request: {type(e).__name__}: {e}')
		return None


# Helper function to save a task result to the server
def save_task_result_to_server(convex_url: str, secret_key: str, result_details: dict):
	"""Sends a request to save a single task result to the Convex backend."""

	if not convex_url:
		logger.error('Error: EVALUATION_TOOL_URL environment variable not set for saving task result.')
		return False

	if not secret_key:
		logger.error('Error: EVALUATION_TOOL_SECRET_KEY environment variable not set for saving task result.')
		return False

	# Ensure runId is present in the details being sent
	if 'runId' not in result_details or not result_details['runId']:
		logger.error("Error: 'runId' is missing or empty in result_details for saveTaskResult.")
		return False

	endpoint_url = f'{convex_url}/api/saveTaskResult'
	headers = {
		'Authorization': f'Bearer {secret_key}',
		'Content-Type': 'application/json',
	}

	logger.info(f'Sending request to save task result at {endpoint_url}...')
	logger.debug(f'Result details payload: {json.dumps(result_details, indent=2)}')  # Log details at debug level

	try:
		response = requests.post(endpoint_url, headers=headers, json=result_details)

		logger.info(f'Save Task Result Status Code: {response.status_code}')

		if response.status_code == 200:
			try:
				data = response.json()
				logger.info(f'Successfully saved task result: {data.get("message")}')
				logger.info(f'Result ID: {data.get("resultId")}')
				return True
			except json.JSONDecodeError:
				logger.error('Error: Failed to decode saveTaskResult JSON response.')
				logger.error(f'Raw response text: {response.text}')
				return False
		else:
			logger.error('Error: Failed to save task result.')
			logger.error(f'Response: {response.text}')
			return False

	except requests.exceptions.RequestException as e:
		logger.error(f'Error during saveTaskResult request: {type(e).__name__}: {e}')
		return False


# Helper function to save runner progress to the server
def save_runner_progress_to_server(convex_url: str, secret_key: str, progress_details: dict):
	"""Sends a request to save runner progress to the Convex backend."""

	if not convex_url:
		logger.debug('No EVALUATION_TOOL_URL environment variable set for saving runner progress.')
		return False

	if not secret_key:
		logger.debug('No EVALUATION_TOOL_SECRET_KEY environment variable set for saving runner progress.')
		return False

	endpoint_url = f'{convex_url}/api/saveRunnerProgress'
	headers = {
		'Authorization': f'Bearer {secret_key}',
		'Content-Type': 'application/json',
	}

	try:
		response = requests.post(endpoint_url, headers=headers, json=progress_details, timeout=10)

		if response.status_code == 200:
			logger.debug(f'Successfully saved runner progress for {progress_details.get("runnerId")}')
			return True
		else:
			logger.warning(f'Failed to save runner progress. Status: {response.status_code}')
			return False

	except requests.exceptions.RequestException as e:
		logger.warning(f'Error during saveRunnerProgress request: {type(e).__name__}: {e}')
		return False


def generate_runner_id(task_id: str, github_run_id: str | None = None) -> str:
	"""Generate a unique runner ID for progress tracking that matches GitHub Actions pattern"""
	if github_run_id:
		# Use batch-level runner ID consistent with GitHub Actions
		# GitHub Actions uses: github_run_{GITHUB_RUN_ID}_batch_{START_INDEX}
		# Get start index from environment variable set by GitHub Actions
		start_index = os.getenv('EVAL_START_INDEX', '0')
		return f'github_run_{github_run_id}_batch_{start_index}'
	else:
		# Fallback for local runs
		return f'local_run_{int(time.time())}'


def send_progress_update(
	convex_url: str,
	secret_key: str,
	run_id: str,
	task_id: str,
	current_stage: str,
	status: str = 'active',
	github_workflow_url: str | None = None,
	assigned_task_range: str | None = None,
	error_message: str | None = None,
) -> bool:
	"""Send a progress update for the current runner and task"""
	try:
		# Generate runner ID
		github_run_id = os.getenv('GITHUB_RUN_ID')
		runner_id = generate_runner_id(task_id, github_run_id)

		# Extract workflow run ID from URL if available
		github_workflow_run_id = None
		if github_workflow_url and 'actions/runs/' in github_workflow_url:
			try:
				github_workflow_run_id = github_workflow_url.split('actions/runs/')[1].split('/')[0]
			except (IndexError, AttributeError):
				pass

		progress_details = {
			'runId': run_id,
			'runnerId': runner_id,
			'taskId': task_id,
			'currentStage': current_stage,
			'status': status,
			'githubWorkflowUrl': github_workflow_url,
			'githubWorkflowRunId': github_workflow_run_id,
			'assignedTaskRange': assigned_task_range,
			'errorMessage': error_message,
		}

		return save_runner_progress_to_server(convex_url, secret_key, progress_details)
	except Exception as e:
		logger.warning(f'Failed to send progress update: {type(e).__name__}: {e}')
		return False


async def run_evaluation_pipeline(
	tasks: list[Task],
	llm: BaseChatModel,
	run_id: str,
	test_case: str,
	user_message: str,
	convex_url: str,
	secret_key: str,
	eval_model: BaseChatModel,
	github_workflow_url: str | None = None,
	max_parallel_runs: int = 3,
	max_steps_per_task: int = 25,
	start_index: int = 0,
	end_index: int | None = None,
	headless: bool = False,
	use_vision: bool = True,
	use_serp: bool = False,
	use_anchor: bool = False,
	enable_memory: bool = False,
	memory_interval: int = 10,
	max_actions_per_step: int = 10,
	validate_output: bool = False,
	planner_llm: BaseChatModel | None = None,
	planner_interval: int = 1,
	include_result: bool = False,
	laminar_eval_id: str | None = None,
	highlight_elements: bool = True,
	use_mind2web_judge: bool = False,
	use_thinking: bool = True,
	gmail_tokens_dict: dict[str, str] | None = None,
) -> dict:
	"""
	Complete evaluation pipeline that handles Laminar setup and task execution in the same event loop
	"""
	# --- Use provided Laminar Evaluation ID or skip tracking ---
	lmnr_run_id = None
	laminar_eval_link = None

	if laminar_eval_id:
		# Use existing evaluation ID provided from frontend
		lmnr_run_id = laminar_eval_id
		project_id = 'f07da4a9-b7de-488a-91e3-e17c5f6d676a'
		laminar_eval_link = f'https://www.lmnr.ai/project/{project_id}/evaluations/{lmnr_run_id}'
		logger.info(f'📊 Using provided Laminar evaluation ID: {lmnr_run_id}')
		logger.info(f'📊 Laminar evaluation link: {laminar_eval_link}')
	else:
		# No Laminar evaluation ID provided, skip tracking
		logger.info('📊 No Laminar evaluation ID provided, skipping Laminar tracking')
	# -------------------------

	# Update run data with Laminar link
	# run_data_update = {'laminarEvalLink': laminar_eval_link}
	# TODO: Update the run data on the server with the Laminar link if needed

	# Run the tasks
	return await run_multiple_tasks(
		tasks=tasks,
		llm=llm,
		run_id=run_id,
		lmnr_run_id=lmnr_run_id,
		laminar_eval_link=laminar_eval_link,
		convex_url=convex_url,
		secret_key=secret_key,
		eval_model=eval_model,
		github_workflow_url=github_workflow_url,
		max_parallel_runs=max_parallel_runs,
		max_steps_per_task=max_steps_per_task,
		start_index=start_index,
		end_index=end_index,
		headless=headless,
		use_vision=use_vision,
		use_serp=use_serp,
		use_anchor=use_anchor,
		enable_memory=enable_memory,
		memory_interval=memory_interval,
		max_actions_per_step=max_actions_per_step,
		validate_output=validate_output,
		planner_llm=planner_llm,
		planner_interval=planner_interval,
		include_result=include_result,
		highlight_elements=highlight_elements,
		use_mind2web_judge=use_mind2web_judge,
		use_thinking=use_thinking,
		gmail_tokens_dict=gmail_tokens_dict,
	)


async def check_login_cookie_at_step(browser_session, task_id: str, login_cookie: str, step: int) -> bool:
	"""
	Check if login cookie is present at the current step.

	Args:
	    browser_session: The browser session to check cookies from
	    task_id: The task ID for tracking
	    login_cookie: The cookie to search for
	    step: Current step number

	Returns:
	    bool: True if login cookie was found, False otherwise
	"""
	global _login_cookie_tracker

	try:
		# Get current cookies from browser
		current_cookies = await browser_session.get_cookies()

		if not current_cookies:
			logger.debug(f'Task {task_id} Step {step}: No cookies found')
			return False

		# Check if this is an exact match requirement
		if login_cookie.startswith('EXACTMATCH '):
			exact_cookie_name = login_cookie[11:]  # Remove "EXACTMATCH " prefix
			is_exact_match = True
			search_target = exact_cookie_name
		else:
			is_exact_match = False
			search_target = login_cookie

		# Check if login_cookie is present
		for cookie in current_cookies:
			cookie_name = cookie.get('name', '')
			cookie_value = cookie.get('value', '')

			if is_exact_match:
				if cookie_name == search_target:
					logger.info(f'✅ Task {task_id} Step {step}: Login cookie "{search_target}" found (exact match)')
					# Track that we found the cookie
					_login_cookie_tracker[task_id] = {
						'found': True,
						'step': step,
						'cookie_name': cookie_name,
						'match_type': 'exact',
					}
					return True
			else:
				if search_target in cookie_name or search_target in cookie_value:
					logger.info(f'✅ Task {task_id} Step {step}: Login cookie "{search_target}" found (substring match)')
					# Track that we found the cookie
					_login_cookie_tracker[task_id] = {
						'found': True,
						'step': step,
						'cookie_name': cookie_name,
						'match_type': 'substring',
					}
					return True

		logger.debug(f'Task {task_id} Step {step}: Login cookie "{search_target}" not found in {len(current_cookies)} cookies')
		return False

	except Exception as e:
		logger.warning(f'Task {task_id} Step {step}: Error checking login cookie: {type(e).__name__}: {e}')
		return False


async def save_login_cookie_tracking(task_folder: Path, task_id: str) -> None:
	"""
	Save the login cookie tracking information to a file.

	Args:
		task_folder: Directory to save the tracking file
		task_id: The task ID
	"""
	global _login_cookie_tracker

	try:
		tracking_file = task_folder / 'login_cookie_tracking.json'
		tracking_data = _login_cookie_tracker.get(task_id, {'found': False})

		# Add timestamp
		tracking_data['timestamp'] = time.time()

		# Save to file
		async with await anyio.open_file(tracking_file, 'w') as f:
			await f.write(json.dumps(tracking_data, indent=2))

		logger.info(f'📝 Saved login cookie tracking for task {task_id}: {tracking_data}')

		# Clean up tracking data to avoid memory leaks
		_login_cookie_tracker.pop(task_id, None)

	except Exception as e:
		logger.warning(f'❌ Failed to save login cookie tracking for task {task_id}: {type(e).__name__}: {e}')


if __name__ == '__main__':
	parser = argparse.ArgumentParser(description='Run and evaluate browser automation tasks')
	parser.add_argument('--parallel-runs', type=int, default=3, help='Number of parallel tasks to run')
	parser.add_argument('--max-steps', type=int, default=25, help='Maximum steps per task')
	parser.add_argument('--start', type=int, default=0, help='Start index')
	parser.add_argument('--end', type=int, default=None, help='End index (exclusive)')
	parser.add_argument('--headless', action='store_true', help='Run in headless mode')

	parser.add_argument(
		'--model', type=str, default='gpt-4o', choices=list(SUPPORTED_MODELS.keys()), help='Model to use for the agent'
	)
	parser.add_argument(
		'--eval-model', type=str, default='gpt-4o', choices=list(SUPPORTED_MODELS.keys()), help='Model to use for evaluation'
	)
	parser.add_argument('--no-vision', action='store_true', help='Disable vision capabilities in the agent')

	parser.add_argument('--user-message', type=str, default='', help='User message to include in the run')
	parser.add_argument('--eval-group', type=str, default='', help='Evaluation group to include in the run')
	parser.add_argument('--developer-id', type=str, default=None, help='Name of the developer starting the run')
	parser.add_argument('--use-serp', action='store_true', help='Use SERP search instead of Google search')
	parser.add_argument('--use-anchor', action='store_true', help='Use Anchor Browser (requires ANCHOR_BROWSER_API_KEY)')
	parser.add_argument('--enable-memory', action='store_true', help='Enable mem0 memory system for agents')
	parser.add_argument('--memory-interval', type=int, default=10, help='Memory creation interval (default: 10 steps)')
	parser.add_argument('--max-actions-per-step', type=int, default=10, help='Maximum number of actions per step (default: 10)')
	parser.add_argument('--validate-output', action='store_true', help='Enable output validation using LLM')
	parser.add_argument(
		'--planner-model',
		type=str,
		default=None,
		choices=list(SUPPORTED_MODELS.keys()),
		help='Model to use for planning (separate from main agent model)',
	)
	parser.add_argument('--planner-interval', type=int, default=1, help='Run planner every N steps (default: 1)')
	parser.add_argument(
		'--test-case', type=str, default='OnlineMind2Web', help='Name of the test case to fetch (default: OnlineMind2Web)'
	)
	parser.add_argument(
		'--run-id',
		type=str,
		default=None,
		help='Existing run ID to continue adding results to (if not provided, a new run will be started)',
	)
	parser.add_argument(
		'--include-result',
		action='store_true',
		help='Include result flag (functionality to be implemented)',
	)
	parser.add_argument(
		'--no-highlight-elements',
		action='store_false',
		dest='highlight_elements',
		default=True,
		help='Disable highlighting of interactive elements on the page (highlighting is enabled by default)',
	)
	parser.add_argument(
		'--laminar-eval-id',
		type=str,
		default=None,
		help='Existing Laminar evaluation ID to use (if not provided, a new evaluation will be created)',
	)
	parser.add_argument('--use-mind2web-judge', action='store_true', help='Use original judge')
	parser.add_argument('--no-thinking', action='store_true', help='Disable thinking in agent system prompt')
	parser.add_argument('--use-anchor', action='store_true', help='Use anchor to navigate to the page')
	parser.add_argument('--github-workflow-url', type=str, default=None, help='GitHub workflow URL for tracking')

	# Gmail 2FA support arguments
	parser.add_argument(
		'--gmail-2fa-tokens',
		type=str,
		default=None,
		help='JSON dictionary of user IDs to access tokens for Gmail 2FA (e.g., \'{"user123": "token1", "user456": "token2"}\')',
	)

	# Single task mode arguments
	parser.add_argument('--task-text', type=str, default=None, help='Task description for single task mode')
	parser.add_argument('--task-website', type=str, default=None, help='Task website for single task mode')
	# Keep task-id for backward compatibility but make it optional
	parser.add_argument('--task-id', type=str, default=None, help='Optional task ID (auto-generated if not provided)')

	args = parser.parse_args()

	# Set up logging - Make sure logger is configured before use in fetch function
	logging.basicConfig(level=logging.INFO, format='%(asctime)s - %(levelname)s - %(message)s')
	logger = logging.getLogger(__name__)  # Define logger for the module

	logger.info('Running tasks...')

	# Parse Gmail 2FA tokens - handle GitHub Actions raw object format
	gmail_tokens_dict = None
	if args.gmail_2fa_tokens:
		raw_tokens = args.gmail_2fa_tokens
		logger.info(f'🔧 Raw Gmail 2FA tokens received: "{raw_tokens}"')

		# Check if GitHub Actions passed us something like "[object Object]" or similar
		if raw_tokens in ['[object Object]', 'null', '', '{}']:
			logger.info('🔧 GitHub Actions passed placeholder value, no Gmail tokens available')
			gmail_tokens_dict = None
		else:
			try:
				# First try parsing as valid JSON (in case it's already proper JSON)
				gmail_tokens_dict = json.loads(raw_tokens)
				logger.info(f'🔧 Successfully parsed as JSON - Gmail 2FA tokens count: {len(gmail_tokens_dict)}')
				logger.info(f'🔧 Gmail 2FA users: {list(gmail_tokens_dict.keys())}')
			except json.JSONDecodeError:
				# If JSON parsing fails, try to parse GitHub Actions malformed toJSON format
				try:
					logger.info('🔧 JSON parsing failed, attempting to parse GitHub Actions malformed format...')

					# Handle GitHub Actions toJSON format: { key: value, key2: value2 }
					if raw_tokens.strip() and raw_tokens.strip() not in ['null', '{}']:
						# Remove outer braces and parse line by line
						content = raw_tokens.strip().strip('{}').strip()

						if content:
							tokens = {}
							lines = [line.strip() for line in content.split('\n') if line.strip()]

							for line in lines:
								# Remove trailing comma if present
								line = line.rstrip(',')

								if ':' in line:
									# Split on first colon only
									key, value = line.split(':', 1)
									key = key.strip()
									value = value.strip()

									# Store the key-value pair
									tokens[key] = value

							if tokens:
								gmail_tokens_dict = tokens
								logger.info('🔧 Successfully parsed malformed GitHub Actions format')
								logger.info(f'🔧 Gmail 2FA tokens count: {len(gmail_tokens_dict)}')
								logger.info(f'🔧 Gmail 2FA users: {list(gmail_tokens_dict.keys())}')
							else:
								logger.warning('🔧 No tokens found in malformed format')
								gmail_tokens_dict = None
						else:
							logger.warning('🔧 Empty content in malformed format')
							gmail_tokens_dict = None
					else:
						logger.info('🔧 Raw tokens empty or null')
						gmail_tokens_dict = None
				except Exception as e:
					logger.error(f'🔧 Failed to parse malformed GitHub Actions format: {type(e).__name__}: {e}')
					gmail_tokens_dict = None
	else:
		logger.info('🔧 Gmail 2FA tokens: None or empty')
	# Run tasks and evaluate
	load_dotenv()

	# --- Load Environment Variables (Always) ---
	CONVEX_URL = os.getenv('EVALUATION_TOOL_URL') or ''
	SECRET_KEY = os.getenv('EVALUATION_TOOL_SECRET_KEY') or ''

	# --- Load Tasks (Either Single Task or from Server) ---
	tasks = []
	task_id = None  # Initialize for proper scoping

	# Check if this is single task mode
	if args.task_text:
		# Generate task ID if not provided
		task_id = args.task_id or f'single_task_{int(time.time())}_{hash(args.task_text) % 10000}'
		logger.info(f'Single task mode: Running task {task_id}')

		# Create a single task
		single_task = Task(
			task_id=task_id,
			confirmed_task=args.task_text,
			website=args.task_website,  # Optional website
		)
		tasks = [single_task]
		logger.info(f'Single task mode: Created task {task_id}')

	else:
		# Original multi-task mode - fetch from server
		if not CONVEX_URL or not SECRET_KEY:
			logger.error('Error: EVALUATION_TOOL_URL or EVALUATION_TOOL_SECRET_KEY environment variables not set.')
			exit(1)  # Exit if config is missing

		logger.info(f"Attempting to fetch task list '{args.test_case}' from server...")
		fetched_task_data = fetch_tasks_from_server(CONVEX_URL, SECRET_KEY, args.test_case)

		if fetched_task_data is None:
			logger.error('Failed to fetch tasks from the server. Exiting.')
			exit(1)  # Exit if fetch fails

		try:
			tasks = [Task(**task_data) for task_data in fetched_task_data]
			logger.info(f'Successfully loaded {len(tasks)} tasks from the server.')
		except (TypeError, ValueError) as e:
			logger.error(
				f'Error creating Task objects from fetched data. Ensure the data structure includes required fields (task_id, confirmed_task). Known optional fields: website, reference_length, level, cluster_id, login_cookie, login_type, category. Any additional fields will be accepted dynamically. Error: {type(e).__name__}: {e}'
			)
			logger.error(f'First item in fetched data: {fetched_task_data[0] if fetched_task_data else "None"}')
			exit(1)
	# -----------------------------

	# --- Start Run on Server (with optional existing Run ID) ---
	if args.run_id:
		logger.info(f'Initializing existing run ID: {args.run_id} with git info...')
	else:
		logger.info('Attempting to start a new run on the server...')

	# Get git info
	git_info = get_git_info()

	# Collect additional data from args to store with the run
	additional_run_data = {
		'max_steps': args.max_steps,
		'parallel_runs': args.parallel_runs,
		'start_index': args.start,
		'end_index': args.end,
		'headless': args.headless,
		'use_vision': not args.no_vision,
		'task_source': args.test_case,
		'llm_judge': args.eval_model,
		'use_serp': args.use_serp,
		'enable_memory': args.enable_memory,
		'memory_interval': args.memory_interval,
		'max_actions_per_step': args.max_actions_per_step,
		'validate_output': args.validate_output,
		'planner_model': args.planner_model,
		'planner_interval': args.planner_interval,
		'include_result': args.include_result,
	}

	run_data = {
		'model': args.model,
		'gitBranch': git_info['branch'],
		'gitCommitHash': git_info['hash'],
		'gitCommitTimestamp': git_info['timestamp'],
		'gitRepo': git_info['repo'],
		'userMessage': args.user_message,
		'evalGroup': args.eval_group,
		'developerId': args.developer_id,
		'totalTasks': 1 if args.task_text else (len(tasks) - args.start if args.end is None else args.end - args.start),
		'testCaseName': args.test_case,
		'additionalData': additional_run_data,
		'laminarEvalLink': None,  # Will be updated after evaluation creation
	}

	# For single task mode, use provided run ID if available, otherwise skip server run creation
	if args.task_text:
		# Single task mode - use provided run_id (from GitHub Actions) or generate local one
		if args.run_id:
			run_id = args.run_id
			logger.info(f'Single task mode: Using provided run ID {run_id}')
		else:
			# Fallback for local single task runs without server
			safe_task_id = task_id or 'unknown'
			run_id = f'local_single_task_{safe_task_id}_{int(time.time())}'
			logger.info(f'Single task mode: Using local run ID {run_id}')
	else:
		# Multi-task mode - use server
		run_id = start_new_run(CONVEX_URL, SECRET_KEY, run_data, existing_run_id=args.run_id)

		if not run_id:
			logger.error('Failed to start/initialize run on the server. Exiting.')
			exit(1)

	logger.info(f'Successfully obtained run ID: {run_id}. Proceeding with tasks...')

	# Log search mode being used
	if args.use_serp:
		if SERPER_API_KEY:
			logger.info('🔍 Using SERP search (Serper API) instead of Google search')
		else:
			logger.warning('⚠️ --use-serp flag provided but SERPER_API_KEY not set. Search will fail!')
	else:
		logger.info('🔍 Using default Google search')

	# Log memory configuration
	if args.enable_memory:
		logger.info(f'🧠 Memory enabled: mem0 system with interval={args.memory_interval} steps')
	else:
		logger.info('🧠 Memory disabled')

	# Log browser mode being used
	if args.use_anchor:
		if ANCHOR_BROWSER_API_KEY:
			logger.info('🌐 Using Anchor Browser (remote browser service)')
		else:
			logger.warning('⚠️ --use-anchor flag provided but ANCHOR_BROWSER_API_KEY not set. Will use local browser!')
	else:
		logger.info('🌐 Using local browser')

	# Log memory configuration
	if args.enable_memory:
		logger.info(f'🧠 Memory enabled: mem0 system with interval={args.memory_interval} steps')
	else:
		logger.info('🧠 Memory disabled')

	# Log other agent configuration
	logger.info(f'🎯 Max actions per step: {args.max_actions_per_step}')

	if args.validate_output:
		logger.info('✅ Output validation enabled')
	else:
		logger.info('✅ Output validation disabled')

	if args.planner_model:
		logger.info(f'🗺️ Planner enabled: {args.planner_model} (interval={args.planner_interval} steps)')
	else:
		logger.info('🗺️ Planner disabled')
	# -------------------------

	# --- Get LLMs ---
	logger.info(f'Instantiating agent LLM: {args.model}')
	try:
		# Get the selected LLM for the agent
		llm = get_llm(args.model)
		logger.info('Agent LLM instantiated successfully.')
	except Exception as e:
		logger.error(f'Failed to instantiate agent LLM ({args.model}): {type(e).__name__}: {e}', exc_info=True)
		exit(1)

	logger.info(f'Instantiating evaluation LLM: {args.eval_model}')
	try:
		eval_model = get_llm(args.eval_model)
		logger.info(f'Evaluation LLM ({args.eval_model}) instantiated successfully.')
	except Exception as e:
		logger.error(
			f'Failed to instantiate evaluation LLM ({args.eval_model}): {type(e).__name__}: {e}. Make sure required API keys are set.',
			exc_info=True,
		)
		exit(1)

	# Get planner LLM if specified
	planner_llm = None
	if args.planner_model:
		logger.info(f'Instantiating planner LLM: {args.planner_model}')
		try:
			planner_llm = get_llm(args.planner_model)
			logger.info(f'Planner LLM ({args.planner_model}) instantiated successfully.')
		except Exception as e:
			logger.error(
				f'Failed to instantiate planner LLM ({args.planner_model}): {type(e).__name__}: {e}. Make sure required API keys are set.',
				exc_info=True,
			)
			exit(1)
	# -----------------

	# Log initial system state
	logger.info('🔧 EVALUATION STARTUP')
	log_system_resources('STARTUP')

	# For single task mode, set appropriate start/end indices and parallel runs
	if args.task_text:
		# Single task mode - force single execution but SAVE results to server
		start_index = 0
		end_index = 1
		parallel_runs = 1
		# Use server URLs for single task mode too so results are saved and visible
		convex_url = CONVEX_URL if CONVEX_URL else ''
		secret_key = SECRET_KEY if SECRET_KEY else ''
		logger.info('Single task mode: Running single task with parallel_runs=1')
	else:
		# Multi-task mode - use provided arguments
		start_index = args.start
		end_index = args.end
		parallel_runs = args.parallel_runs
		convex_url = CONVEX_URL
		secret_key = SECRET_KEY

	try:
		results = asyncio.run(
			run_evaluation_pipeline(
				tasks=tasks,
				llm=llm,
				run_id=run_id,
				test_case=args.test_case,
				user_message=args.user_message,
				convex_url=convex_url,
				secret_key=secret_key,
				eval_model=eval_model,
				github_workflow_url=args.github_workflow_url,
				max_parallel_runs=parallel_runs,
				max_steps_per_task=args.max_steps,
				start_index=start_index,
				end_index=end_index,
				headless=args.headless,
				use_vision=not args.no_vision,
				use_serp=args.use_serp,
				use_anchor=args.use_anchor,
				enable_memory=args.enable_memory,
				memory_interval=args.memory_interval,
				max_actions_per_step=args.max_actions_per_step,
				validate_output=args.validate_output,
				planner_llm=planner_llm,
				planner_interval=args.planner_interval,
				include_result=args.include_result,
				laminar_eval_id=args.laminar_eval_id,
				highlight_elements=args.highlight_elements,
				use_mind2web_judge=args.use_mind2web_judge,
				use_thinking=not args.no_thinking,
				gmail_tokens_dict=gmail_tokens_dict,
			)
		)

		logger.info('✅ EVALUATION COMPLETED SUCCESSFULLY')
		log_system_resources('SUCCESS_COMPLETION')

	except KeyboardInterrupt:
		logger.warning('⚠️ EVALUATION INTERRUPTED by user (Ctrl+C)')
		log_system_resources('INTERRUPTED')
		raise
	except Exception as e:
		logger.critical(f'🚨 EVALUATION FAILED: {type(e).__name__}: {e}', exc_info=True)
		log_system_resources('FAILED_COMPLETION')
		raise

	logger.info('✅ All tasks completed successfully.')<|MERGE_RESOLUTION|>--- conflicted
+++ resolved
@@ -536,11 +536,7 @@
 # ==============================================================================================================
 import argparse
 import http.client
-<<<<<<< HEAD
-import json
-=======
 import os
->>>>>>> 8bd62df8
 import subprocess
 from dataclasses import dataclass, field
 
@@ -1449,7 +1445,6 @@
 ) -> BrowserSession:
 	"""Setup browser session for the task"""
 
-<<<<<<< HEAD
 	# Check for Anchor Browser API key and flag
 	cdp_url = None
 
@@ -1468,36 +1463,22 @@
 			f'Browser setup: Anchor Browser requested but ANCHOR_BROWSER_API_KEY not set. Using local browser for task {task.task_id}'
 		)
 
-	if cdp_url:
-		# Use Anchor Browser
-		browser_session = BrowserSession(cdp_url=cdp_url)
-	else:
-		# Use local browser
-		logger.debug(f'Browser setup: Initializing BrowserSession for task {task.task_id}')
-
-		# Use incognito mode (user_data_dir=None) for evaluations to avoid state pollution
-		profile_kwargs = {
-			'user_data_dir': None,  # Incognito mode - no persistent state
-			'headless': headless,
-			'chromium_sandbox': False,  # running in docker
-			'highlight_elements': highlight_elements,  # Control element highlighting (passed to profile)
-			'keep_alive': True,
-			# higher timeouts = higher success rates on long tail of slow sites or if on a slow CI server
-			# timeout=60_000,
-			# default_timeout=60_000,
-			# default_navigation_timeout=60_000,
-			# wait_for_network_idle_page_load_time=60.0,
-			# maximum_wait_page_load_time=60.0,
-			# wait_between_actions=0.5,
-			# ignore_https_errors=True,  # some eval tasks have http:// or broken https sites in them
-		}
-
-		if hasattr(task, 'login_cookie') and task.login_cookie:
-			# For login tasks, configure storage_state to save cookies to JSON file
-			# This works even in incognito mode (user_data_dir=None)
-			task_folder = Path(f'saved_trajectories/{task.task_id}')
-			task_folder.mkdir(parents=True, exist_ok=True)
-=======
+	profile_kwargs = {
+		'user_data_dir': None,  # Incognito mode - no persistent state
+		'headless': headless,
+		'chromium_sandbox': False,  # running in docker
+		'highlight_elements': highlight_elements,  # Control element highlighting (passed to profile)
+		'keep_alive': True,
+		# higher timeouts = higher success rates on long tail of slow sites or if on a slow CI server
+		# timeout=60_000,
+		# default_timeout=60_000,
+		# default_navigation_timeout=60_000,
+		# wait_for_network_idle_page_load_time=60.0,
+		# maximum_wait_page_load_time=60.0,
+		# wait_between_actions=0.5,
+		# ignore_https_errors=True,  # some eval tasks have http:// or broken https sites in them
+	}
+
 	if hasattr(task, 'login_cookie') and task.login_cookie:
 		# For login tasks, configure storage_state to save cookies to JSON file
 		# Don't set user_data_dir=None for login tasks to avoid conflict
@@ -1512,22 +1493,24 @@
 		profile_kwargs['storage_state'] = str(storage_state_path)
 		# Remove user_data_dir=None for login tasks to avoid conflict with storage_state
 		profile_kwargs.pop('user_data_dir', None)
->>>>>>> 8bd62df8
-
-			storage_state_path = task_folder / 'storage_state.json'
-			profile_kwargs['storage_state'] = str(storage_state_path)
-
-			downloads_dir_path = task_folder / 'downloads'
-			downloads_dir_path.mkdir(parents=True, exist_ok=True)
-			profile_kwargs['downloads_path'] = str(downloads_dir_path)
-
-			logger.debug(f'Login task {task.task_id}: Configured to save cookies to {storage_state_path}')
-
-		profile = BrowserProfile(**profile_kwargs)
+
+		downloads_dir_path = task_folder / 'downloads'
+		downloads_dir_path.mkdir(parents=True, exist_ok=True)
+		profile_kwargs['downloads_path'] = str(downloads_dir_path)
+
+		logger.debug(f'Login task {task.task_id}: Configured to save cookies to {storage_state_path}')
+
+	profile = BrowserProfile(**profile_kwargs)
+
+	if cdp_url:
+		logger.debug(f'Browser setup: Using CDP Browser for task {task.task_id}')
+		browser_session = BrowserSession(browser_profile=profile, cdp_url=cdp_url)
+	else:
+		# Use local browser
+		logger.debug(f'Browser setup: Initializing BrowserSession for task {task.task_id}')
 		browser_session = BrowserSession(browser_profile=profile)
 
 	# Start browser session
-	logger.debug(f'Browser setup: Starting browser session for task {task.task_id}')
 	await browser_session.start()
 	logger.debug(f'Browser setup: Browser session started for task {task.task_id}')
 
